/*
 * Licensed to the Apache Software Foundation (ASF) under one or more
 * contributor license agreements.  See the NOTICE file distributed with
 * this work for additional information regarding copyright ownership.
 * The ASF licenses this file to You under the Apache License, Version 2.0
 * (the "License"); you may not use this file except in compliance with
 * the License.  You may obtain a copy of the License at
 *
 *     http://www.apache.org/licenses/LICENSE-2.0
 *
 * Unless required by applicable law or agreed to in writing, software
 * distributed under the License is distributed on an "AS IS" BASIS,
 * WITHOUT WARRANTIES OR CONDITIONS OF ANY KIND, either express or implied.
 * See the License for the specific language governing permissions and
 * limitations under the License.
 */
package org.apache.dubbo.common.extension;

import org.apache.dubbo.common.Constants;
import org.apache.dubbo.common.URL;
import org.apache.dubbo.common.extension.support.ActivateComparator;
import org.apache.dubbo.common.logger.Logger;
import org.apache.dubbo.common.logger.LoggerFactory;
import org.apache.dubbo.common.utils.ConcurrentHashSet;
import org.apache.dubbo.common.utils.ConfigUtils;
import org.apache.dubbo.common.utils.Holder;
import org.apache.dubbo.common.utils.StringUtils;

import java.io.BufferedReader;
import java.io.InputStreamReader;
import java.lang.reflect.Method;
import java.lang.reflect.Modifier;
import java.util.ArrayList;
import java.util.Arrays;
import java.util.Collections;
import java.util.Enumeration;
import java.util.HashMap;
import java.util.List;
import java.util.Map;
import java.util.Set;
import java.util.TreeSet;
import java.util.concurrent.ConcurrentHashMap;
import java.util.concurrent.ConcurrentMap;
import java.util.regex.Pattern;

/**
 * Load dubbo extensions
 * <ul>
 * <li>auto inject dependency extension </li>
 * <li>auto wrap extension in wrapper </li>
 * <li>default extension is an adaptive instance</li>
 * </ul>
 *
 * @see <a href="http://java.sun.com/j2se/1.5.0/docs/guide/jar/jar.html#Service%20Provider">Service Provider in Java 5</a>
 * @see org.apache.dubbo.common.extension.SPI
 * @see org.apache.dubbo.common.extension.Adaptive
 * @see org.apache.dubbo.common.extension.Activate
 */
public class ExtensionLoader<T> {

    private static final Logger logger = LoggerFactory.getLogger(ExtensionLoader.class);

    private static final String SERVICES_DIRECTORY = "META-INF/services/";

    private static final String DUBBO_DIRECTORY = "META-INF/dubbo/";

    private static final String DUBBO_INTERNAL_DIRECTORY = DUBBO_DIRECTORY + "internal/";

    private static final Pattern NAME_SEPARATOR = Pattern.compile("\\s*[,]+\\s*");

    private static final ConcurrentMap<Class<?>, ExtensionLoader<?>> EXTENSION_LOADERS = new ConcurrentHashMap<Class<?>, ExtensionLoader<?>>();

    private static final ConcurrentMap<Class<?>, Object> EXTENSION_INSTANCES = new ConcurrentHashMap<Class<?>, Object>();

    // ==============================

    private final Class<?> type;

    private final ExtensionFactory objectFactory;

    private final ConcurrentMap<Class<?>, String> cachedNames = new ConcurrentHashMap<Class<?>, String>();

    private final Holder<Map<String, Class<?>>> cachedClasses = new Holder<Map<String, Class<?>>>();

    private final Map<String, Object> cachedActivates = new ConcurrentHashMap<String, Object>();
    private final ConcurrentMap<String, Holder<Object>> cachedInstances = new ConcurrentHashMap<String, Holder<Object>>();
    private final Holder<Object> cachedAdaptiveInstance = new Holder<Object>();
    private volatile Class<?> cachedAdaptiveClass = null;
    private String cachedDefaultName;
    private volatile Throwable createAdaptiveInstanceError;

    private Set<Class<?>> cachedWrapperClasses;

    private Map<String, IllegalStateException> exceptions = new ConcurrentHashMap<String, IllegalStateException>();

    private ExtensionLoader(Class<?> type) {
        this.type = type;
        objectFactory = (type == ExtensionFactory.class ? null : ExtensionLoader.getExtensionLoader(ExtensionFactory.class).getAdaptiveExtension());
    }

    private static <T> boolean withExtensionAnnotation(Class<T> type) {
        return type.isAnnotationPresent(SPI.class);
    }

    @SuppressWarnings("unchecked")
    public static <T> ExtensionLoader<T> getExtensionLoader(Class<T> type) {
        if (type == null)
            throw new IllegalArgumentException("Extension type == null");
        if (!type.isInterface()) {
            throw new IllegalArgumentException("Extension type(" + type + ") is not interface!");
        }
        if (!withExtensionAnnotation(type)) {
            throw new IllegalArgumentException("Extension type(" + type +
                    ") is not extension, because WITHOUT @" + SPI.class.getSimpleName() + " Annotation!");
        }

        ExtensionLoader<T> loader = (ExtensionLoader<T>) EXTENSION_LOADERS.get(type);
        if (loader == null) {
            EXTENSION_LOADERS.putIfAbsent(type, new ExtensionLoader<T>(type));
            loader = (ExtensionLoader<T>) EXTENSION_LOADERS.get(type);
        }
        return loader;
    }

    private static ClassLoader findClassLoader() {
        return ExtensionLoader.class.getClassLoader();
    }

    public String getExtensionName(T extensionInstance) {
        return getExtensionName(extensionInstance.getClass());
    }

    public String getExtensionName(Class<?> extensionClass) {
        getExtensionClasses();// load class
        return cachedNames.get(extensionClass);
    }

    /**
     * This is equivalent to {@code getActivateExtension(url, key, null)}
     *
     * @param url url
     * @param key url parameter key which used to get extension point names
     * @return extension list which are activated.
     * @see #getActivateExtension(org.apache.dubbo.common.URL, String, String)
     */
    public List<T> getActivateExtension(URL url, String key) {
        return getActivateExtension(url, key, null);
    }

    /**
     * This is equivalent to {@code getActivateExtension(url, values, null)}
     *
     * @param url    url
     * @param values extension point names
     * @return extension list which are activated
     * @see #getActivateExtension(org.apache.dubbo.common.URL, String[], String)
     */
    public List<T> getActivateExtension(URL url, String[] values) {
        return getActivateExtension(url, values, null);
    }

    /**
     * This is equivalent to {@code getActivateExtension(url, url.getParameter(key).split(","), null)}
     *
     * @param url   url
     * @param key   url parameter key which used to get extension point names
     * @param group group
     * @return extension list which are activated.
     * @see #getActivateExtension(org.apache.dubbo.common.URL, String[], String)
     */
    public List<T> getActivateExtension(URL url, String key, String group) {
        String value = url.getParameter(key);
        return getActivateExtension(url, value == null || value.length() == 0 ? null : Constants.COMMA_SPLIT_PATTERN.split(value), group);
    }

    /**
     * Get activate extensions.
     *
     * @param url    url
     * @param values extension point names
     * @param group  group
     * @return extension list which are activated
     * @see org.apache.dubbo.common.extension.Activate
     */
    public List<T> getActivateExtension(URL url, String[] values, String group) {
        List<T> exts = new ArrayList<T>();
        List<String> names = values == null ? new ArrayList<String>(0) : Arrays.asList(values);
        if (!names.contains(Constants.REMOVE_VALUE_PREFIX + Constants.DEFAULT_KEY)) {
            getExtensionClasses();
            for (Map.Entry<String, Object> entry : cachedActivates.entrySet()) {
                String name = entry.getKey();
                Object activate = entry.getValue();

                String[] activateGroup, activateValue;

                if (activate instanceof Activate) {
                    activateGroup = ((Activate) activate).group();
                    activateValue = ((Activate) activate).value();
                } else if (activate instanceof com.alibaba.dubbo.common.extension.Activate) {
                    activateGroup = ((com.alibaba.dubbo.common.extension.Activate) activate).group();
                    activateValue = ((com.alibaba.dubbo.common.extension.Activate) activate).value();
                } else {
                    continue;
                }
                if (isMatchGroup(group, activateGroup)) {
                    T ext = getExtension(name);
                    if (!names.contains(name)
                            && !names.contains(Constants.REMOVE_VALUE_PREFIX + name)
                            && isActive(activateValue, url)) {
                        exts.add(ext);
                    }
                }
            }
            Collections.sort(exts, ActivateComparator.COMPARATOR);
        }
        List<T> usrs = new ArrayList<T>();
        for (int i = 0; i < names.size(); i++) {
            String name = names.get(i);
            if (!name.startsWith(Constants.REMOVE_VALUE_PREFIX)
                    && !names.contains(Constants.REMOVE_VALUE_PREFIX + name)) {
                if (Constants.DEFAULT_KEY.equals(name)) {
                    if (!usrs.isEmpty()) {
                        exts.addAll(0, usrs);
                        usrs.clear();
                    }
                } else {
                    T ext = getExtension(name);
                    usrs.add(ext);
                }
            }
        }
        if (!usrs.isEmpty()) {
            exts.addAll(usrs);
        }
        return exts;
    }

    private boolean isMatchGroup(String group, String[] groups) {
        if (group == null || group.length() == 0) {
            return true;
        }
        if (groups != null && groups.length > 0) {
            for (String g : groups) {
                if (group.equals(g)) {
                    return true;
                }
            }
        }
        return false;
    }

    private boolean isActive(String[] keys, URL url) {
        if (keys.length == 0) {
            return true;
        }
        for (String key : keys) {
            for (Map.Entry<String, String> entry : url.getParameters().entrySet()) {
                String k = entry.getKey();
                String v = entry.getValue();
                if ((k.equals(key) || k.endsWith("." + key))
                        && ConfigUtils.isNotEmpty(v)) {
                    return true;
                }
            }
        }
        return false;
    }

    /**
     * Get extension's instance. Return <code>null</code> if extension is not found or is not initialized. Pls. note
     * that this method will not trigger extension load.
     * <p>
     * In order to trigger extension load, call {@link #getExtension(String)} instead.
     *
     * @see #getExtension(String)
     */
    @SuppressWarnings("unchecked")
    public T getLoadedExtension(String name) {
        if (name == null || name.length() == 0)
            throw new IllegalArgumentException("Extension name == null");
        Holder<Object> holder = cachedInstances.get(name);
        if (holder == null) {
            cachedInstances.putIfAbsent(name, new Holder<Object>());
            holder = cachedInstances.get(name);
        }
        return (T) holder.get();
    }

    /**
     * Return the list of extensions which are already loaded.
     * <p>
     * Usually {@link #getSupportedExtensions()} should be called in order to get all extensions.
     *
     * @see #getSupportedExtensions()
     */
    public Set<String> getLoadedExtensions() {
        return Collections.unmodifiableSet(new TreeSet<String>(cachedInstances.keySet()));
    }

    /**
     * Find the extension with the given name. If the specified name is not found, then {@link IllegalStateException}
     * will be thrown.
     */
    @SuppressWarnings("unchecked")
    public T getExtension(String name) {
        if (name == null || name.length() == 0)
            throw new IllegalArgumentException("Extension name == null");
        if ("true".equals(name)) {
            return getDefaultExtension();
        }
        Holder<Object> holder = cachedInstances.get(name);
        if (holder == null) {
            cachedInstances.putIfAbsent(name, new Holder<Object>());
            holder = cachedInstances.get(name);
        }
        Object instance = holder.get();
        if (instance == null) {
            synchronized (holder) {
                instance = holder.get();
                if (instance == null) {
                    instance = createExtension(name);
                    holder.set(instance);
                }
            }
        }
        return (T) instance;
    }

    /**
     * Return default extension, return <code>null</code> if it's not configured.
     */
    public T getDefaultExtension() {
        getExtensionClasses();
        if (null == cachedDefaultName || cachedDefaultName.length() == 0
                || "true".equals(cachedDefaultName)) {
            return null;
        }
        return getExtension(cachedDefaultName);
    }

    public boolean hasExtension(String name) {
        if (name == null || name.length() == 0)
            throw new IllegalArgumentException("Extension name == null");
        try {
            this.getExtensionClass(name);
            return true;
        } catch (Throwable t) {
            return false;
        }
    }

    public Set<String> getSupportedExtensions() {
        Map<String, Class<?>> clazzes = getExtensionClasses();
        return Collections.unmodifiableSet(new TreeSet<String>(clazzes.keySet()));
    }

    /**
     * Return default extension name, return <code>null</code> if not configured.
     */
    public String getDefaultExtensionName() {
        getExtensionClasses();
        return cachedDefaultName;
    }

    /**
     * Register new extension via API
     *
     * @param name  extension name
     * @param clazz extension class
     * @throws IllegalStateException when extension with the same name has already been registered.
     */
    public void addExtension(String name, Class<?> clazz) {
        getExtensionClasses(); // load classes

        if (!type.isAssignableFrom(clazz)) {
            throw new IllegalStateException("Input type " +
                    clazz + "not implement Extension " + type);
        }
        if (clazz.isInterface()) {
            throw new IllegalStateException("Input type " +
                    clazz + "can not be interface!");
        }

        if (!clazz.isAnnotationPresent(Adaptive.class)) {
            if (StringUtils.isBlank(name)) {
                throw new IllegalStateException("Extension name is blank (Extension " + type + ")!");
            }
            if (cachedClasses.get().containsKey(name)) {
                throw new IllegalStateException("Extension name " +
                        name + " already existed(Extension " + type + ")!");
            }

            cachedNames.put(clazz, name);
            cachedClasses.get().put(name, clazz);
        } else {
            if (cachedAdaptiveClass != null) {
                throw new IllegalStateException("Adaptive Extension already existed(Extension " + type + ")!");
            }

            cachedAdaptiveClass = clazz;
        }
    }

    /**
     * Replace the existing extension via API
     *
     * @param name  extension name
     * @param clazz extension class
     * @throws IllegalStateException when extension to be placed doesn't exist
     * @deprecated not recommended any longer, and use only when test
     */
    @Deprecated
    public void replaceExtension(String name, Class<?> clazz) {
        getExtensionClasses(); // load classes

        if (!type.isAssignableFrom(clazz)) {
            throw new IllegalStateException("Input type " +
                    clazz + "not implement Extension " + type);
        }
        if (clazz.isInterface()) {
            throw new IllegalStateException("Input type " +
                    clazz + "can not be interface!");
        }

        if (!clazz.isAnnotationPresent(Adaptive.class)) {
            if (StringUtils.isBlank(name)) {
                throw new IllegalStateException("Extension name is blank (Extension " + type + ")!");
            }
            if (!cachedClasses.get().containsKey(name)) {
                throw new IllegalStateException("Extension name " +
                        name + " not existed(Extension " + type + ")!");
            }

            cachedNames.put(clazz, name);
            cachedClasses.get().put(name, clazz);
            cachedInstances.remove(name);
        } else {
            if (cachedAdaptiveClass == null) {
                throw new IllegalStateException("Adaptive Extension not existed(Extension " + type + ")!");
            }

            cachedAdaptiveClass = clazz;
            cachedAdaptiveInstance.set(null);
        }
    }

    @SuppressWarnings("unchecked")
    public T getAdaptiveExtension() {
        Object instance = cachedAdaptiveInstance.get();
        if (instance == null) {
            if (createAdaptiveInstanceError == null) {
                synchronized (cachedAdaptiveInstance) {
                    instance = cachedAdaptiveInstance.get();
                    if (instance == null) {
                        try {
                            instance = createAdaptiveExtension();
                            cachedAdaptiveInstance.set(instance);
                        } catch (Throwable t) {
                            createAdaptiveInstanceError = t;
                            throw new IllegalStateException("fail to create adaptive instance: " + t.toString(), t);
                        }
                    }
                }
            } else {
                throw new IllegalStateException("fail to create adaptive instance: " + createAdaptiveInstanceError.toString(), createAdaptiveInstanceError);
            }
        }

        return (T) instance;
    }

    private IllegalStateException findException(String name) {
        for (Map.Entry<String, IllegalStateException> entry : exceptions.entrySet()) {
            if (entry.getKey().toLowerCase().contains(name.toLowerCase())) {
                return entry.getValue();
            }
        }
        StringBuilder buf = new StringBuilder("No such extension " + type.getName() + " by name " + name);


        int i = 1;
        for (Map.Entry<String, IllegalStateException> entry : exceptions.entrySet()) {
            if (i == 1) {
                buf.append(", possible causes: ");
            }

            buf.append("\r\n(");
            buf.append(i++);
            buf.append(") ");
            buf.append(entry.getKey());
            buf.append(":\r\n");
            buf.append(StringUtils.toString(entry.getValue()));
        }
        return new IllegalStateException(buf.toString());
    }

    @SuppressWarnings("unchecked")
    private T createExtension(String name) {
        Class<?> clazz = getExtensionClasses().get(name);
        if (clazz == null) {
            throw findException(name);
        }
        try {
            T instance = (T) EXTENSION_INSTANCES.get(clazz);
            if (instance == null) {
                EXTENSION_INSTANCES.putIfAbsent(clazz, clazz.newInstance());
                instance = (T) EXTENSION_INSTANCES.get(clazz);
            }
            injectExtension(instance);
            Set<Class<?>> wrapperClasses = cachedWrapperClasses;
            if (wrapperClasses != null && !wrapperClasses.isEmpty()) {
                for (Class<?> wrapperClass : wrapperClasses) {
                    instance = injectExtension((T) wrapperClass.getConstructor(type).newInstance(instance));
                }
            }
            return instance;
        } catch (Throwable t) {
            throw new IllegalStateException("Extension instance(name: " + name + ", class: " +
                    type + ")  could not be instantiated: " + t.getMessage(), t);
        }
    }

    private T injectExtension(T instance) {
        try {
            if (objectFactory != null) {
                for (Method method : instance.getClass().getMethods()) {
                    if (method.getName().startsWith("set")
                            && method.getParameterTypes().length == 1
                            && Modifier.isPublic(method.getModifiers())) {
                        Class<?> pt = method.getParameterTypes()[0];
                        try {
                            String property = method.getName().length() > 3 ? method.getName().substring(3, 4).toLowerCase() + method.getName().substring(4) : "";
                            Object object = objectFactory.getExtension(pt, property);
                            if (object != null) {
                                method.invoke(instance, object);
                            }
                        } catch (Exception e) {
                            logger.error("fail to inject via method " + method.getName()
                                    + " of interface " + type.getName() + ": " + e.getMessage(), e);
                        }
                    }
                }
            }
        } catch (Exception e) {
            logger.error(e.getMessage(), e);
        }
        return instance;
    }

    private Class<?> getExtensionClass(String name) {
        if (type == null)
            throw new IllegalArgumentException("Extension type == null");
        if (name == null)
            throw new IllegalArgumentException("Extension name == null");
        Class<?> clazz = getExtensionClasses().get(name);
        if (clazz == null)
            throw new IllegalStateException("No such extension \"" + name + "\" for " + type.getName() + "!");
        return clazz;
    }

    private Map<String, Class<?>> getExtensionClasses() {
        Map<String, Class<?>> classes = cachedClasses.get();
        if (classes == null) {
            synchronized (cachedClasses) {
                classes = cachedClasses.get();
                if (classes == null) {
                    classes = loadExtensionClasses();
                    cachedClasses.set(classes);
                }
            }
        }
        return classes;
    }

    // synchronized in getExtensionClasses
    private Map<String, Class<?>> loadExtensionClasses() {
        final SPI defaultAnnotation = type.getAnnotation(SPI.class);
        if (defaultAnnotation != null) {
            String value = defaultAnnotation.value();
            if ((value = value.trim()).length() > 0) {
                String[] names = NAME_SEPARATOR.split(value);
                if (names.length > 1) {
                    throw new IllegalStateException("more than 1 default extension name on extension " + type.getName()
                            + ": " + Arrays.toString(names));
                }
                if (names.length == 1) cachedDefaultName = names[0];
            }
        }

        Map<String, Class<?>> extensionClasses = new HashMap<String, Class<?>>();
        loadDirectory(extensionClasses, DUBBO_INTERNAL_DIRECTORY, type.getName());
        loadDirectory(extensionClasses, DUBBO_INTERNAL_DIRECTORY, type.getName().replace("org.apache", "com.alibaba"));
        loadDirectory(extensionClasses, DUBBO_DIRECTORY, type.getName());
        loadDirectory(extensionClasses, DUBBO_DIRECTORY, type.getName().replace("org.apache", "com.alibaba"));
        loadDirectory(extensionClasses, SERVICES_DIRECTORY, type.getName());
        loadDirectory(extensionClasses, SERVICES_DIRECTORY, type.getName().replace("org.apache", "com.alibaba"));
        return extensionClasses;
    }

    private void loadDirectory(Map<String, Class<?>> extensionClasses, String dir, String type) {
        String fileName = dir + type;
        try {
            Enumeration<java.net.URL> urls;
            ClassLoader classLoader = findClassLoader();
            if (classLoader != null) {
                urls = classLoader.getResources(fileName);
            } else {
                urls = ClassLoader.getSystemResources(fileName);
            }
            if (urls != null) {
                while (urls.hasMoreElements()) {
                    java.net.URL resourceURL = urls.nextElement();
                    loadResource(extensionClasses, classLoader, resourceURL);
                }
            }
        } catch (Throwable t) {
            logger.error("Exception when load extension class(interface: " +
                    type + ", description file: " + fileName + ").", t);
        }
    }

    private void loadResource(Map<String, Class<?>> extensionClasses, ClassLoader classLoader, java.net.URL resourceURL) {
        try {
            BufferedReader reader = new BufferedReader(new InputStreamReader(resourceURL.openStream(), "utf-8"));
            try {
                String line;
                while ((line = reader.readLine()) != null) {
                    final int ci = line.indexOf('#');
                    if (ci >= 0) line = line.substring(0, ci);
                    line = line.trim();
                    if (line.length() > 0) {
                        try {
                            String name = null;
                            int i = line.indexOf('=');
                            if (i > 0) {
                                name = line.substring(0, i).trim();
                                line = line.substring(i + 1).trim();
                            }
                            if (line.length() > 0) {
                                loadClass(extensionClasses, resourceURL, Class.forName(line, true, classLoader), name);
                            }
                        } catch (Throwable t) {
                            IllegalStateException e = new IllegalStateException("Failed to load extension class(interface: " + type + ", class line: " + line + ") in " + resourceURL + ", cause: " + t.getMessage(), t);
                            exceptions.put(line, e);
                        }
                    }
                }
            } finally {
                reader.close();
            }
        } catch (Throwable t) {
            logger.error("Exception when load extension class(interface: " +
                    type + ", class file: " + resourceURL + ") in " + resourceURL, t);
        }
    }

    private void loadClass(Map<String, Class<?>> extensionClasses, java.net.URL resourceURL, Class<?> clazz, String name) throws NoSuchMethodException {
        if (!type.isAssignableFrom(clazz)) {
            throw new IllegalStateException("Error when load extension class(interface: " +
                    type + ", class line: " + clazz.getName() + "), class "
                    + clazz.getName() + "is not subtype of interface.");
        }
        if (clazz.isAnnotationPresent(Adaptive.class)) {
            if (cachedAdaptiveClass == null) {
                cachedAdaptiveClass = clazz;
            } else if (!cachedAdaptiveClass.equals(clazz)) {
                throw new IllegalStateException("More than 1 adaptive class found: "
                        + cachedAdaptiveClass.getClass().getName()
                        + ", " + clazz.getClass().getName());
            }
        } else if (isWrapperClass(clazz)) {
            Set<Class<?>> wrappers = cachedWrapperClasses;
            if (wrappers == null) {
                cachedWrapperClasses = new ConcurrentHashSet<Class<?>>();
                wrappers = cachedWrapperClasses;
            }
            wrappers.add(clazz);
        } else {
            clazz.getConstructor();
            if (name == null || name.length() == 0) {
                name = findAnnotationName(clazz);
                if (name.length() == 0) {
                    throw new IllegalStateException("No such extension name for the class " + clazz.getName() + " in the config " + resourceURL);
                }
            }
            String[] names = NAME_SEPARATOR.split(name);
            if (names != null && names.length > 0) {
                Activate activate = clazz.getAnnotation(Activate.class);
                if (activate != null) {
                    cachedActivates.put(names[0], activate);
                } else {
                    // support com.alibaba.dubbo.common.extension.Activate
                    com.alibaba.dubbo.common.extension.Activate oldActivate = clazz.getAnnotation(com.alibaba.dubbo.common.extension.Activate.class);
                    if (oldActivate != null) {
                        cachedActivates.put(names[0], oldActivate);
                    }
                }
                for (String n : names) {
                    if (!cachedNames.containsKey(clazz)) {
                        cachedNames.put(clazz, n);
                    }
                    Class<?> c = extensionClasses.get(n);
                    if (c == null) {
                        extensionClasses.put(n, clazz);
                    } else if (c != clazz) {
                        throw new IllegalStateException("Duplicate extension " + type.getName() + " name " + n + " on " + c.getName() + " and " + clazz.getName());
                    }
                }
            }
        }
    }

    private boolean isWrapperClass(Class<?> clazz) {
        try {
            clazz.getConstructor(type);
            return true;
        } catch (NoSuchMethodException e) {
            return false;
        }
    }

    @SuppressWarnings("deprecation")
    private String findAnnotationName(Class<?> clazz) {
        org.apache.dubbo.common.Extension extension = clazz.getAnnotation(org.apache.dubbo.common.Extension.class);
        if (extension == null) {
            String name = clazz.getSimpleName();
            if (name.endsWith(type.getSimpleName())) {
                name = name.substring(0, name.length() - type.getSimpleName().length());
            }
            return name.toLowerCase();
        }
        return extension.value();
    }

    @SuppressWarnings("unchecked")
    private T createAdaptiveExtension() {
        try {
            return injectExtension((T) getAdaptiveExtensionClass().newInstance());
        } catch (Exception e) {
            throw new IllegalStateException("Can not create adaptive extension " + type + ", cause: " + e.getMessage(), e);
        }
    }

    private Class<?> getAdaptiveExtensionClass() {
        getExtensionClasses();
        if (cachedAdaptiveClass != null) {
            return cachedAdaptiveClass;
        }
        return cachedAdaptiveClass = createAdaptiveExtensionClass();
    }

    private Class<?> createAdaptiveExtensionClass() {
        String code = createAdaptiveExtensionClassCode();
        ClassLoader classLoader = findClassLoader();
        org.apache.dubbo.common.compiler.Compiler compiler = ExtensionLoader.getExtensionLoader(org.apache.dubbo.common.compiler.Compiler.class).getAdaptiveExtension();
        return compiler.compile(code, classLoader);
    }

    private String createAdaptiveExtensionClassCode() {
        StringBuilder codeBuilder = new StringBuilder();
        Method[] methods = type.getMethods();
        boolean hasAdaptiveAnnotation = false;
        for (Method m : methods) {
            if (m.isAnnotationPresent(Adaptive.class)) {
                hasAdaptiveAnnotation = true;
                break;
            }
        }
        // no need to generate adaptive class since there's no adaptive method found.
        if (!hasAdaptiveAnnotation)
            throw new IllegalStateException("No adaptive method on extension " + type.getName() + ", refuse to create the adaptive class!");

        codeBuilder.append("package ").append(type.getPackage().getName()).append(";");
        codeBuilder.append("\nimport ").append(ExtensionLoader.class.getName()).append(";");
        codeBuilder.append("\npublic class ").append(type.getSimpleName()).append("$Adaptive").append(" implements ").append(type.getCanonicalName()).append(" {");

        codeBuilder.append("\nprivate static final org.apache.dubbo.common.logger.Logger logger = org.apache.dubbo.common.logger.LoggerFactory.getLogger(ExtensionLoader.class);");
        codeBuilder.append("\nprivate java.util.concurrent.atomic.AtomicInteger count = new java.util.concurrent.atomic.AtomicInteger(0);\n");

        for (Method method : methods) {
            Class<?> rt = method.getReturnType();
            Class<?>[] pts = method.getParameterTypes();
            Class<?>[] ets = method.getExceptionTypes();

            Adaptive adaptiveAnnotation = method.getAnnotation(Adaptive.class);
            StringBuilder code = new StringBuilder(512);
            if (adaptiveAnnotation == null) {
                code.append("throw new UnsupportedOperationException(\"method ")
                        .append(method.toString()).append(" of interface ")
                        .append(type.getName()).append(" is not adaptive method!\");");
            } else {
                int urlTypeIndex = -1;
                for (int i = 0; i < pts.length; ++i) {
                    if (pts[i].equals(URL.class)) {
                        urlTypeIndex = i;
                        break;
                    }
                }
                // found parameter in URL type
                if (urlTypeIndex != -1) {
                    // Null Point check
                    String s = String.format("\nif (arg%d == null) throw new IllegalArgumentException(\"url == null\");",
                            urlTypeIndex);
                    code.append(s);

                    s = String.format("\n%s url = arg%d;", URL.class.getName(), urlTypeIndex);
                    code.append(s);
                }
                // did not find parameter in URL type
                else {
                    String attribMethod = null;

                    // find URL getter method
                    LBL_PTS:
                    for (int i = 0; i < pts.length; ++i) {
                        Method[] ms = pts[i].getMethods();
                        for (Method m : ms) {
                            String name = m.getName();
                            if ((name.startsWith("get") || name.length() > 3)
                                    && Modifier.isPublic(m.getModifiers())
                                    && !Modifier.isStatic(m.getModifiers())
                                    && m.getParameterTypes().length == 0
                                    && m.getReturnType() == URL.class) {
                                urlTypeIndex = i;
                                attribMethod = name;
                                break LBL_PTS;
                            }
                        }
                    }
                    if (attribMethod == null) {
                        throw new IllegalStateException("fail to create adaptive class for interface " + type.getName()
                                + ": not found url parameter or url attribute in parameters of method " + method.getName());
                    }

                    // Null point check
                    String s = String.format("\nif (arg%d == null) throw new IllegalArgumentException(\"%s argument == null\");",
                            urlTypeIndex, pts[urlTypeIndex].getName());
                    code.append(s);
                    s = String.format("\nif (arg%d.%s() == null) throw new IllegalArgumentException(\"%s argument %s() == null\");",
                            urlTypeIndex, attribMethod, pts[urlTypeIndex].getName(), attribMethod);
                    code.append(s);

                    s = String.format("%s url = arg%d.%s();", URL.class.getName(), urlTypeIndex, attribMethod);
                    code.append(s);
                }

                String[] value = adaptiveAnnotation.value();
                // value is not set, use the value generated from class name as the key
                if (value.length == 0) {
                    char[] charArray = type.getSimpleName().toCharArray();
                    StringBuilder sb = new StringBuilder(128);
                    for (int i = 0; i < charArray.length; i++) {
                        if (Character.isUpperCase(charArray[i])) {
                            if (i != 0) {
                                sb.append(".");
                            }
                            sb.append(Character.toLowerCase(charArray[i]));
                        } else {
                            sb.append(charArray[i]);
                        }
                    }
                    value = new String[]{sb.toString()};
                }

                boolean hasInvocation = false;
                for (int i = 0; i < pts.length; ++i) {
                    if (pts[i].getName().equals("org.apache.dubbo.rpc.Invocation")) {
                        // Null Point check
                        String s = String.format("\nif (arg%d == null) throw new IllegalArgumentException(\"invocation == null\");", i);
                        code.append(s);
                        s = String.format("\nString methodName = arg%d.getMethodName();", i);
                        code.append(s);
                        hasInvocation = true;
                        break;
                    }
                }

                String defaultExtName = cachedDefaultName;
                String getNameCode = null;
                for (int i = value.length - 1; i >= 0; --i) {
                    if (i == value.length - 1) {
                        if (null != defaultExtName) {
                            if (!"protocol".equals(value[i]))
                                if (hasInvocation)
                                    getNameCode = String.format("url.getMethodParameter(methodName, \"%s\", \"%s\")", value[i], defaultExtName);
                                else
                                    getNameCode = String.format("url.getParameter(\"%s\", \"%s\")", value[i], defaultExtName);
                            else
                                getNameCode = String.format("( url.getProtocol() == null ? \"%s\" : url.getProtocol() )", defaultExtName);
                        } else {
                            if (!"protocol".equals(value[i]))
                                if (hasInvocation)
                                    getNameCode = String.format("url.getMethodParameter(methodName, \"%s\", \"%s\")", value[i], defaultExtName);
                                else
                                    getNameCode = String.format("url.getParameter(\"%s\")", value[i]);
                            else
                                getNameCode = "url.getProtocol()";
                        }
                    } else {
                        if (!"protocol".equals(value[i]))
                            if (hasInvocation)
                                getNameCode = String.format("url.getMethodParameter(methodName, \"%s\", \"%s\")", value[i], defaultExtName);
                            else
                                getNameCode = String.format("url.getParameter(\"%s\", %s)", value[i], getNameCode);
                        else
                            getNameCode = String.format("url.getProtocol() == null ? (%s) : url.getProtocol()", getNameCode);
                    }
                }
                code.append("\nString extName = ").append(getNameCode).append(";");
                // check extName == null?
                String s = String.format("\nif(extName == null) " +
                                "throw new IllegalStateException(\"Fail to get extension(%s) name from url(\" + url.toString() + \") use keys(%s)\");",
                        type.getName(), Arrays.toString(value));
                code.append(s);

<<<<<<< HEAD
                s = String.format("\n%s extension = null;\n try {\nextension = (%<s)%s.getExtensionLoader(%s.class).getExtension(extName);\n}catch(Exception e){\n",
                        type.getName(), ExtensionLoader.class.getSimpleName(), type.getName());
                s += String.format("if (count.incrementAndGet() == 1) {\nlogger.warn(\"Failed to find extension named \" + extName + \" for type %s, will use default extension %s instead.\", e);\n}\n",
                        type.getName(), defaultExtName);
                s += String.format("extension = (%s)%s.getExtensionLoader(%s.class).getExtension(\"%s\");\n}",
                        type.getName(), ExtensionLoader.class.getSimpleName(), type.getName(), defaultExtName);
                code.append(s);
=======
                code.append(String.format("\n%s extension = null;\n try {\nextension = (%<s)%s.getExtensionLoader(%s.class).getExtension(extName);\n}catch(Exception e){\n",
                        type.getName(), ExtensionLoader.class.getSimpleName(), type.getName()));
                code.append(String.format("if (count.incrementAndGet() == 1) {\nlogger.warn(\"Failed to find extension named \" + extName + \" for type %s, will use default extension %s instead.\", e);\n}\n",
                        type.getName(), defaultExtName));
                code.append(String.format("extension = (%s)%s.getExtensionLoader(%s.class).getExtension(\"%s\");\n}",
                        type.getName(), ExtensionLoader.class.getSimpleName(), type.getName(), defaultExtName));
>>>>>>> f720ccb9

                // return statement
                if (!rt.equals(void.class)) {
                    code.append("\nreturn ");
                }

                s = String.format("extension.%s(", method.getName());
                code.append(s);
                for (int i = 0; i < pts.length; i++) {
                    if (i != 0)
                        code.append(", ");
                    code.append("arg").append(i);
                }
                code.append(");");
            }

            codeBuilder.append("\npublic ").append(rt.getCanonicalName()).append(" ").append(method.getName()).append("(");
            for (int i = 0; i < pts.length; i++) {
                if (i > 0) {
                    codeBuilder.append(", ");
                }
                codeBuilder.append(pts[i].getCanonicalName());
                codeBuilder.append(" ");
                codeBuilder.append("arg").append(i);
            }
            codeBuilder.append(")");
            if (ets.length > 0) {
                codeBuilder.append(" throws ");
                for (int i = 0; i < ets.length; i++) {
                    if (i > 0) {
                        codeBuilder.append(", ");
                    }
                    codeBuilder.append(ets[i].getCanonicalName());
                }
            }
            codeBuilder.append(" {");
            codeBuilder.append(code.toString());
            codeBuilder.append("\n}");
        }
        codeBuilder.append("\n}");
        if (logger.isDebugEnabled()) {
            logger.debug(codeBuilder.toString());
        }
        return codeBuilder.toString();
    }

    @Override
    public String toString() {
        return this.getClass().getName() + "[" + type.getName() + "]";
    }

}<|MERGE_RESOLUTION|>--- conflicted
+++ resolved
@@ -1,983 +1,974 @@
-/*
- * Licensed to the Apache Software Foundation (ASF) under one or more
- * contributor license agreements.  See the NOTICE file distributed with
- * this work for additional information regarding copyright ownership.
- * The ASF licenses this file to You under the Apache License, Version 2.0
- * (the "License"); you may not use this file except in compliance with
- * the License.  You may obtain a copy of the License at
- *
- *     http://www.apache.org/licenses/LICENSE-2.0
- *
- * Unless required by applicable law or agreed to in writing, software
- * distributed under the License is distributed on an "AS IS" BASIS,
- * WITHOUT WARRANTIES OR CONDITIONS OF ANY KIND, either express or implied.
- * See the License for the specific language governing permissions and
- * limitations under the License.
- */
-package org.apache.dubbo.common.extension;
-
-import org.apache.dubbo.common.Constants;
-import org.apache.dubbo.common.URL;
-import org.apache.dubbo.common.extension.support.ActivateComparator;
-import org.apache.dubbo.common.logger.Logger;
-import org.apache.dubbo.common.logger.LoggerFactory;
-import org.apache.dubbo.common.utils.ConcurrentHashSet;
-import org.apache.dubbo.common.utils.ConfigUtils;
-import org.apache.dubbo.common.utils.Holder;
-import org.apache.dubbo.common.utils.StringUtils;
-
-import java.io.BufferedReader;
-import java.io.InputStreamReader;
-import java.lang.reflect.Method;
-import java.lang.reflect.Modifier;
-import java.util.ArrayList;
-import java.util.Arrays;
-import java.util.Collections;
-import java.util.Enumeration;
-import java.util.HashMap;
-import java.util.List;
-import java.util.Map;
-import java.util.Set;
-import java.util.TreeSet;
-import java.util.concurrent.ConcurrentHashMap;
-import java.util.concurrent.ConcurrentMap;
-import java.util.regex.Pattern;
-
-/**
- * Load dubbo extensions
- * <ul>
- * <li>auto inject dependency extension </li>
- * <li>auto wrap extension in wrapper </li>
- * <li>default extension is an adaptive instance</li>
- * </ul>
- *
- * @see <a href="http://java.sun.com/j2se/1.5.0/docs/guide/jar/jar.html#Service%20Provider">Service Provider in Java 5</a>
- * @see org.apache.dubbo.common.extension.SPI
- * @see org.apache.dubbo.common.extension.Adaptive
- * @see org.apache.dubbo.common.extension.Activate
- */
-public class ExtensionLoader<T> {
-
-    private static final Logger logger = LoggerFactory.getLogger(ExtensionLoader.class);
-
-    private static final String SERVICES_DIRECTORY = "META-INF/services/";
-
-    private static final String DUBBO_DIRECTORY = "META-INF/dubbo/";
-
-    private static final String DUBBO_INTERNAL_DIRECTORY = DUBBO_DIRECTORY + "internal/";
-
-    private static final Pattern NAME_SEPARATOR = Pattern.compile("\\s*[,]+\\s*");
-
-    private static final ConcurrentMap<Class<?>, ExtensionLoader<?>> EXTENSION_LOADERS = new ConcurrentHashMap<Class<?>, ExtensionLoader<?>>();
-
-    private static final ConcurrentMap<Class<?>, Object> EXTENSION_INSTANCES = new ConcurrentHashMap<Class<?>, Object>();
-
-    // ==============================
-
-    private final Class<?> type;
-
-    private final ExtensionFactory objectFactory;
-
-    private final ConcurrentMap<Class<?>, String> cachedNames = new ConcurrentHashMap<Class<?>, String>();
-
-    private final Holder<Map<String, Class<?>>> cachedClasses = new Holder<Map<String, Class<?>>>();
-
-    private final Map<String, Object> cachedActivates = new ConcurrentHashMap<String, Object>();
-    private final ConcurrentMap<String, Holder<Object>> cachedInstances = new ConcurrentHashMap<String, Holder<Object>>();
-    private final Holder<Object> cachedAdaptiveInstance = new Holder<Object>();
-    private volatile Class<?> cachedAdaptiveClass = null;
-    private String cachedDefaultName;
-    private volatile Throwable createAdaptiveInstanceError;
-
-    private Set<Class<?>> cachedWrapperClasses;
-
-    private Map<String, IllegalStateException> exceptions = new ConcurrentHashMap<String, IllegalStateException>();
-
-    private ExtensionLoader(Class<?> type) {
-        this.type = type;
-        objectFactory = (type == ExtensionFactory.class ? null : ExtensionLoader.getExtensionLoader(ExtensionFactory.class).getAdaptiveExtension());
-    }
-
-    private static <T> boolean withExtensionAnnotation(Class<T> type) {
-        return type.isAnnotationPresent(SPI.class);
-    }
-
-    @SuppressWarnings("unchecked")
-    public static <T> ExtensionLoader<T> getExtensionLoader(Class<T> type) {
-        if (type == null)
-            throw new IllegalArgumentException("Extension type == null");
-        if (!type.isInterface()) {
-            throw new IllegalArgumentException("Extension type(" + type + ") is not interface!");
-        }
-        if (!withExtensionAnnotation(type)) {
-            throw new IllegalArgumentException("Extension type(" + type +
-                    ") is not extension, because WITHOUT @" + SPI.class.getSimpleName() + " Annotation!");
-        }
-
-        ExtensionLoader<T> loader = (ExtensionLoader<T>) EXTENSION_LOADERS.get(type);
-        if (loader == null) {
-            EXTENSION_LOADERS.putIfAbsent(type, new ExtensionLoader<T>(type));
-            loader = (ExtensionLoader<T>) EXTENSION_LOADERS.get(type);
-        }
-        return loader;
-    }
-
-    private static ClassLoader findClassLoader() {
-        return ExtensionLoader.class.getClassLoader();
-    }
-
-    public String getExtensionName(T extensionInstance) {
-        return getExtensionName(extensionInstance.getClass());
-    }
-
-    public String getExtensionName(Class<?> extensionClass) {
-        getExtensionClasses();// load class
-        return cachedNames.get(extensionClass);
-    }
-
-    /**
-     * This is equivalent to {@code getActivateExtension(url, key, null)}
-     *
-     * @param url url
-     * @param key url parameter key which used to get extension point names
-     * @return extension list which are activated.
-     * @see #getActivateExtension(org.apache.dubbo.common.URL, String, String)
-     */
-    public List<T> getActivateExtension(URL url, String key) {
-        return getActivateExtension(url, key, null);
-    }
-
-    /**
-     * This is equivalent to {@code getActivateExtension(url, values, null)}
-     *
-     * @param url    url
-     * @param values extension point names
-     * @return extension list which are activated
-     * @see #getActivateExtension(org.apache.dubbo.common.URL, String[], String)
-     */
-    public List<T> getActivateExtension(URL url, String[] values) {
-        return getActivateExtension(url, values, null);
-    }
-
-    /**
-     * This is equivalent to {@code getActivateExtension(url, url.getParameter(key).split(","), null)}
-     *
-     * @param url   url
-     * @param key   url parameter key which used to get extension point names
-     * @param group group
-     * @return extension list which are activated.
-     * @see #getActivateExtension(org.apache.dubbo.common.URL, String[], String)
-     */
-    public List<T> getActivateExtension(URL url, String key, String group) {
-        String value = url.getParameter(key);
-        return getActivateExtension(url, value == null || value.length() == 0 ? null : Constants.COMMA_SPLIT_PATTERN.split(value), group);
-    }
-
-    /**
-     * Get activate extensions.
-     *
-     * @param url    url
-     * @param values extension point names
-     * @param group  group
-     * @return extension list which are activated
-     * @see org.apache.dubbo.common.extension.Activate
-     */
-    public List<T> getActivateExtension(URL url, String[] values, String group) {
-        List<T> exts = new ArrayList<T>();
-        List<String> names = values == null ? new ArrayList<String>(0) : Arrays.asList(values);
-        if (!names.contains(Constants.REMOVE_VALUE_PREFIX + Constants.DEFAULT_KEY)) {
-            getExtensionClasses();
-            for (Map.Entry<String, Object> entry : cachedActivates.entrySet()) {
-                String name = entry.getKey();
-                Object activate = entry.getValue();
-
-                String[] activateGroup, activateValue;
-
-                if (activate instanceof Activate) {
-                    activateGroup = ((Activate) activate).group();
-                    activateValue = ((Activate) activate).value();
-                } else if (activate instanceof com.alibaba.dubbo.common.extension.Activate) {
-                    activateGroup = ((com.alibaba.dubbo.common.extension.Activate) activate).group();
-                    activateValue = ((com.alibaba.dubbo.common.extension.Activate) activate).value();
-                } else {
-                    continue;
-                }
-                if (isMatchGroup(group, activateGroup)) {
-                    T ext = getExtension(name);
-                    if (!names.contains(name)
-                            && !names.contains(Constants.REMOVE_VALUE_PREFIX + name)
-                            && isActive(activateValue, url)) {
-                        exts.add(ext);
-                    }
-                }
-            }
-            Collections.sort(exts, ActivateComparator.COMPARATOR);
-        }
-        List<T> usrs = new ArrayList<T>();
-        for (int i = 0; i < names.size(); i++) {
-            String name = names.get(i);
-            if (!name.startsWith(Constants.REMOVE_VALUE_PREFIX)
-                    && !names.contains(Constants.REMOVE_VALUE_PREFIX + name)) {
-                if (Constants.DEFAULT_KEY.equals(name)) {
-                    if (!usrs.isEmpty()) {
-                        exts.addAll(0, usrs);
-                        usrs.clear();
-                    }
-                } else {
-                    T ext = getExtension(name);
-                    usrs.add(ext);
-                }
-            }
-        }
-        if (!usrs.isEmpty()) {
-            exts.addAll(usrs);
-        }
-        return exts;
-    }
-
-    private boolean isMatchGroup(String group, String[] groups) {
-        if (group == null || group.length() == 0) {
-            return true;
-        }
-        if (groups != null && groups.length > 0) {
-            for (String g : groups) {
-                if (group.equals(g)) {
-                    return true;
-                }
-            }
-        }
-        return false;
-    }
-
-    private boolean isActive(String[] keys, URL url) {
-        if (keys.length == 0) {
-            return true;
-        }
-        for (String key : keys) {
-            for (Map.Entry<String, String> entry : url.getParameters().entrySet()) {
-                String k = entry.getKey();
-                String v = entry.getValue();
-                if ((k.equals(key) || k.endsWith("." + key))
-                        && ConfigUtils.isNotEmpty(v)) {
-                    return true;
-                }
-            }
-        }
-        return false;
-    }
-
-    /**
-     * Get extension's instance. Return <code>null</code> if extension is not found or is not initialized. Pls. note
-     * that this method will not trigger extension load.
-     * <p>
-     * In order to trigger extension load, call {@link #getExtension(String)} instead.
-     *
-     * @see #getExtension(String)
-     */
-    @SuppressWarnings("unchecked")
-    public T getLoadedExtension(String name) {
-        if (name == null || name.length() == 0)
-            throw new IllegalArgumentException("Extension name == null");
-        Holder<Object> holder = cachedInstances.get(name);
-        if (holder == null) {
-            cachedInstances.putIfAbsent(name, new Holder<Object>());
-            holder = cachedInstances.get(name);
-        }
-        return (T) holder.get();
-    }
-
-    /**
-     * Return the list of extensions which are already loaded.
-     * <p>
-     * Usually {@link #getSupportedExtensions()} should be called in order to get all extensions.
-     *
-     * @see #getSupportedExtensions()
-     */
-    public Set<String> getLoadedExtensions() {
-        return Collections.unmodifiableSet(new TreeSet<String>(cachedInstances.keySet()));
-    }
-
-    /**
-     * Find the extension with the given name. If the specified name is not found, then {@link IllegalStateException}
-     * will be thrown.
-     */
-    @SuppressWarnings("unchecked")
-    public T getExtension(String name) {
-        if (name == null || name.length() == 0)
-            throw new IllegalArgumentException("Extension name == null");
-        if ("true".equals(name)) {
-            return getDefaultExtension();
-        }
-        Holder<Object> holder = cachedInstances.get(name);
-        if (holder == null) {
-            cachedInstances.putIfAbsent(name, new Holder<Object>());
-            holder = cachedInstances.get(name);
-        }
-        Object instance = holder.get();
-        if (instance == null) {
-            synchronized (holder) {
-                instance = holder.get();
-                if (instance == null) {
-                    instance = createExtension(name);
-                    holder.set(instance);
-                }
-            }
-        }
-        return (T) instance;
-    }
-
-    /**
-     * Return default extension, return <code>null</code> if it's not configured.
-     */
-    public T getDefaultExtension() {
-        getExtensionClasses();
-        if (null == cachedDefaultName || cachedDefaultName.length() == 0
-                || "true".equals(cachedDefaultName)) {
-            return null;
-        }
-        return getExtension(cachedDefaultName);
-    }
-
-    public boolean hasExtension(String name) {
-        if (name == null || name.length() == 0)
-            throw new IllegalArgumentException("Extension name == null");
-        try {
-            this.getExtensionClass(name);
-            return true;
-        } catch (Throwable t) {
-            return false;
-        }
-    }
-
-    public Set<String> getSupportedExtensions() {
-        Map<String, Class<?>> clazzes = getExtensionClasses();
-        return Collections.unmodifiableSet(new TreeSet<String>(clazzes.keySet()));
-    }
-
-    /**
-     * Return default extension name, return <code>null</code> if not configured.
-     */
-    public String getDefaultExtensionName() {
-        getExtensionClasses();
-        return cachedDefaultName;
-    }
-
-    /**
-     * Register new extension via API
-     *
-     * @param name  extension name
-     * @param clazz extension class
-     * @throws IllegalStateException when extension with the same name has already been registered.
-     */
-    public void addExtension(String name, Class<?> clazz) {
-        getExtensionClasses(); // load classes
-
-        if (!type.isAssignableFrom(clazz)) {
-            throw new IllegalStateException("Input type " +
-                    clazz + "not implement Extension " + type);
-        }
-        if (clazz.isInterface()) {
-            throw new IllegalStateException("Input type " +
-                    clazz + "can not be interface!");
-        }
-
-        if (!clazz.isAnnotationPresent(Adaptive.class)) {
-            if (StringUtils.isBlank(name)) {
-                throw new IllegalStateException("Extension name is blank (Extension " + type + ")!");
-            }
-            if (cachedClasses.get().containsKey(name)) {
-                throw new IllegalStateException("Extension name " +
-                        name + " already existed(Extension " + type + ")!");
-            }
-
-            cachedNames.put(clazz, name);
-            cachedClasses.get().put(name, clazz);
-        } else {
-            if (cachedAdaptiveClass != null) {
-                throw new IllegalStateException("Adaptive Extension already existed(Extension " + type + ")!");
-            }
-
-            cachedAdaptiveClass = clazz;
-        }
-    }
-
-    /**
-     * Replace the existing extension via API
-     *
-     * @param name  extension name
-     * @param clazz extension class
-     * @throws IllegalStateException when extension to be placed doesn't exist
-     * @deprecated not recommended any longer, and use only when test
-     */
-    @Deprecated
-    public void replaceExtension(String name, Class<?> clazz) {
-        getExtensionClasses(); // load classes
-
-        if (!type.isAssignableFrom(clazz)) {
-            throw new IllegalStateException("Input type " +
-                    clazz + "not implement Extension " + type);
-        }
-        if (clazz.isInterface()) {
-            throw new IllegalStateException("Input type " +
-                    clazz + "can not be interface!");
-        }
-
-        if (!clazz.isAnnotationPresent(Adaptive.class)) {
-            if (StringUtils.isBlank(name)) {
-                throw new IllegalStateException("Extension name is blank (Extension " + type + ")!");
-            }
-            if (!cachedClasses.get().containsKey(name)) {
-                throw new IllegalStateException("Extension name " +
-                        name + " not existed(Extension " + type + ")!");
-            }
-
-            cachedNames.put(clazz, name);
-            cachedClasses.get().put(name, clazz);
-            cachedInstances.remove(name);
-        } else {
-            if (cachedAdaptiveClass == null) {
-                throw new IllegalStateException("Adaptive Extension not existed(Extension " + type + ")!");
-            }
-
-            cachedAdaptiveClass = clazz;
-            cachedAdaptiveInstance.set(null);
-        }
-    }
-
-    @SuppressWarnings("unchecked")
-    public T getAdaptiveExtension() {
-        Object instance = cachedAdaptiveInstance.get();
-        if (instance == null) {
-            if (createAdaptiveInstanceError == null) {
-                synchronized (cachedAdaptiveInstance) {
-                    instance = cachedAdaptiveInstance.get();
-                    if (instance == null) {
-                        try {
-                            instance = createAdaptiveExtension();
-                            cachedAdaptiveInstance.set(instance);
-                        } catch (Throwable t) {
-                            createAdaptiveInstanceError = t;
-                            throw new IllegalStateException("fail to create adaptive instance: " + t.toString(), t);
-                        }
-                    }
-                }
-            } else {
-                throw new IllegalStateException("fail to create adaptive instance: " + createAdaptiveInstanceError.toString(), createAdaptiveInstanceError);
-            }
-        }
-
-        return (T) instance;
-    }
-
-    private IllegalStateException findException(String name) {
-        for (Map.Entry<String, IllegalStateException> entry : exceptions.entrySet()) {
-            if (entry.getKey().toLowerCase().contains(name.toLowerCase())) {
-                return entry.getValue();
-            }
-        }
-        StringBuilder buf = new StringBuilder("No such extension " + type.getName() + " by name " + name);
-
-
-        int i = 1;
-        for (Map.Entry<String, IllegalStateException> entry : exceptions.entrySet()) {
-            if (i == 1) {
-                buf.append(", possible causes: ");
-            }
-
-            buf.append("\r\n(");
-            buf.append(i++);
-            buf.append(") ");
-            buf.append(entry.getKey());
-            buf.append(":\r\n");
-            buf.append(StringUtils.toString(entry.getValue()));
-        }
-        return new IllegalStateException(buf.toString());
-    }
-
-    @SuppressWarnings("unchecked")
-    private T createExtension(String name) {
-        Class<?> clazz = getExtensionClasses().get(name);
-        if (clazz == null) {
-            throw findException(name);
-        }
-        try {
-            T instance = (T) EXTENSION_INSTANCES.get(clazz);
-            if (instance == null) {
-                EXTENSION_INSTANCES.putIfAbsent(clazz, clazz.newInstance());
-                instance = (T) EXTENSION_INSTANCES.get(clazz);
-            }
-            injectExtension(instance);
-            Set<Class<?>> wrapperClasses = cachedWrapperClasses;
-            if (wrapperClasses != null && !wrapperClasses.isEmpty()) {
-                for (Class<?> wrapperClass : wrapperClasses) {
-                    instance = injectExtension((T) wrapperClass.getConstructor(type).newInstance(instance));
-                }
-            }
-            return instance;
-        } catch (Throwable t) {
-            throw new IllegalStateException("Extension instance(name: " + name + ", class: " +
-                    type + ")  could not be instantiated: " + t.getMessage(), t);
-        }
-    }
-
-    private T injectExtension(T instance) {
-        try {
-            if (objectFactory != null) {
-                for (Method method : instance.getClass().getMethods()) {
-                    if (method.getName().startsWith("set")
-                            && method.getParameterTypes().length == 1
-                            && Modifier.isPublic(method.getModifiers())) {
-                        Class<?> pt = method.getParameterTypes()[0];
-                        try {
-                            String property = method.getName().length() > 3 ? method.getName().substring(3, 4).toLowerCase() + method.getName().substring(4) : "";
-                            Object object = objectFactory.getExtension(pt, property);
-                            if (object != null) {
-                                method.invoke(instance, object);
-                            }
-                        } catch (Exception e) {
-                            logger.error("fail to inject via method " + method.getName()
-                                    + " of interface " + type.getName() + ": " + e.getMessage(), e);
-                        }
-                    }
-                }
-            }
-        } catch (Exception e) {
-            logger.error(e.getMessage(), e);
-        }
-        return instance;
-    }
-
-    private Class<?> getExtensionClass(String name) {
-        if (type == null)
-            throw new IllegalArgumentException("Extension type == null");
-        if (name == null)
-            throw new IllegalArgumentException("Extension name == null");
-        Class<?> clazz = getExtensionClasses().get(name);
-        if (clazz == null)
-            throw new IllegalStateException("No such extension \"" + name + "\" for " + type.getName() + "!");
-        return clazz;
-    }
-
-    private Map<String, Class<?>> getExtensionClasses() {
-        Map<String, Class<?>> classes = cachedClasses.get();
-        if (classes == null) {
-            synchronized (cachedClasses) {
-                classes = cachedClasses.get();
-                if (classes == null) {
-                    classes = loadExtensionClasses();
-                    cachedClasses.set(classes);
-                }
-            }
-        }
-        return classes;
-    }
-
-    // synchronized in getExtensionClasses
-    private Map<String, Class<?>> loadExtensionClasses() {
-        final SPI defaultAnnotation = type.getAnnotation(SPI.class);
-        if (defaultAnnotation != null) {
-            String value = defaultAnnotation.value();
-            if ((value = value.trim()).length() > 0) {
-                String[] names = NAME_SEPARATOR.split(value);
-                if (names.length > 1) {
-                    throw new IllegalStateException("more than 1 default extension name on extension " + type.getName()
-                            + ": " + Arrays.toString(names));
-                }
-                if (names.length == 1) cachedDefaultName = names[0];
-            }
-        }
-
-        Map<String, Class<?>> extensionClasses = new HashMap<String, Class<?>>();
-        loadDirectory(extensionClasses, DUBBO_INTERNAL_DIRECTORY, type.getName());
-        loadDirectory(extensionClasses, DUBBO_INTERNAL_DIRECTORY, type.getName().replace("org.apache", "com.alibaba"));
-        loadDirectory(extensionClasses, DUBBO_DIRECTORY, type.getName());
-        loadDirectory(extensionClasses, DUBBO_DIRECTORY, type.getName().replace("org.apache", "com.alibaba"));
-        loadDirectory(extensionClasses, SERVICES_DIRECTORY, type.getName());
-        loadDirectory(extensionClasses, SERVICES_DIRECTORY, type.getName().replace("org.apache", "com.alibaba"));
-        return extensionClasses;
-    }
-
-    private void loadDirectory(Map<String, Class<?>> extensionClasses, String dir, String type) {
-        String fileName = dir + type;
-        try {
-            Enumeration<java.net.URL> urls;
-            ClassLoader classLoader = findClassLoader();
-            if (classLoader != null) {
-                urls = classLoader.getResources(fileName);
-            } else {
-                urls = ClassLoader.getSystemResources(fileName);
-            }
-            if (urls != null) {
-                while (urls.hasMoreElements()) {
-                    java.net.URL resourceURL = urls.nextElement();
-                    loadResource(extensionClasses, classLoader, resourceURL);
-                }
-            }
-        } catch (Throwable t) {
-            logger.error("Exception when load extension class(interface: " +
-                    type + ", description file: " + fileName + ").", t);
-        }
-    }
-
-    private void loadResource(Map<String, Class<?>> extensionClasses, ClassLoader classLoader, java.net.URL resourceURL) {
-        try {
-            BufferedReader reader = new BufferedReader(new InputStreamReader(resourceURL.openStream(), "utf-8"));
-            try {
-                String line;
-                while ((line = reader.readLine()) != null) {
-                    final int ci = line.indexOf('#');
-                    if (ci >= 0) line = line.substring(0, ci);
-                    line = line.trim();
-                    if (line.length() > 0) {
-                        try {
-                            String name = null;
-                            int i = line.indexOf('=');
-                            if (i > 0) {
-                                name = line.substring(0, i).trim();
-                                line = line.substring(i + 1).trim();
-                            }
-                            if (line.length() > 0) {
-                                loadClass(extensionClasses, resourceURL, Class.forName(line, true, classLoader), name);
-                            }
-                        } catch (Throwable t) {
-                            IllegalStateException e = new IllegalStateException("Failed to load extension class(interface: " + type + ", class line: " + line + ") in " + resourceURL + ", cause: " + t.getMessage(), t);
-                            exceptions.put(line, e);
-                        }
-                    }
-                }
-            } finally {
-                reader.close();
-            }
-        } catch (Throwable t) {
-            logger.error("Exception when load extension class(interface: " +
-                    type + ", class file: " + resourceURL + ") in " + resourceURL, t);
-        }
-    }
-
-    private void loadClass(Map<String, Class<?>> extensionClasses, java.net.URL resourceURL, Class<?> clazz, String name) throws NoSuchMethodException {
-        if (!type.isAssignableFrom(clazz)) {
-            throw new IllegalStateException("Error when load extension class(interface: " +
-                    type + ", class line: " + clazz.getName() + "), class "
-                    + clazz.getName() + "is not subtype of interface.");
-        }
-        if (clazz.isAnnotationPresent(Adaptive.class)) {
-            if (cachedAdaptiveClass == null) {
-                cachedAdaptiveClass = clazz;
-            } else if (!cachedAdaptiveClass.equals(clazz)) {
-                throw new IllegalStateException("More than 1 adaptive class found: "
-                        + cachedAdaptiveClass.getClass().getName()
-                        + ", " + clazz.getClass().getName());
-            }
-        } else if (isWrapperClass(clazz)) {
-            Set<Class<?>> wrappers = cachedWrapperClasses;
-            if (wrappers == null) {
-                cachedWrapperClasses = new ConcurrentHashSet<Class<?>>();
-                wrappers = cachedWrapperClasses;
-            }
-            wrappers.add(clazz);
-        } else {
-            clazz.getConstructor();
-            if (name == null || name.length() == 0) {
-                name = findAnnotationName(clazz);
-                if (name.length() == 0) {
-                    throw new IllegalStateException("No such extension name for the class " + clazz.getName() + " in the config " + resourceURL);
-                }
-            }
-            String[] names = NAME_SEPARATOR.split(name);
-            if (names != null && names.length > 0) {
-                Activate activate = clazz.getAnnotation(Activate.class);
-                if (activate != null) {
-                    cachedActivates.put(names[0], activate);
-                } else {
-                    // support com.alibaba.dubbo.common.extension.Activate
-                    com.alibaba.dubbo.common.extension.Activate oldActivate = clazz.getAnnotation(com.alibaba.dubbo.common.extension.Activate.class);
-                    if (oldActivate != null) {
-                        cachedActivates.put(names[0], oldActivate);
-                    }
-                }
-                for (String n : names) {
-                    if (!cachedNames.containsKey(clazz)) {
-                        cachedNames.put(clazz, n);
-                    }
-                    Class<?> c = extensionClasses.get(n);
-                    if (c == null) {
-                        extensionClasses.put(n, clazz);
-                    } else if (c != clazz) {
-                        throw new IllegalStateException("Duplicate extension " + type.getName() + " name " + n + " on " + c.getName() + " and " + clazz.getName());
-                    }
-                }
-            }
-        }
-    }
-
-    private boolean isWrapperClass(Class<?> clazz) {
-        try {
-            clazz.getConstructor(type);
-            return true;
-        } catch (NoSuchMethodException e) {
-            return false;
-        }
-    }
-
-    @SuppressWarnings("deprecation")
-    private String findAnnotationName(Class<?> clazz) {
-        org.apache.dubbo.common.Extension extension = clazz.getAnnotation(org.apache.dubbo.common.Extension.class);
-        if (extension == null) {
-            String name = clazz.getSimpleName();
-            if (name.endsWith(type.getSimpleName())) {
-                name = name.substring(0, name.length() - type.getSimpleName().length());
-            }
-            return name.toLowerCase();
-        }
-        return extension.value();
-    }
-
-    @SuppressWarnings("unchecked")
-    private T createAdaptiveExtension() {
-        try {
-            return injectExtension((T) getAdaptiveExtensionClass().newInstance());
-        } catch (Exception e) {
-            throw new IllegalStateException("Can not create adaptive extension " + type + ", cause: " + e.getMessage(), e);
-        }
-    }
-
-    private Class<?> getAdaptiveExtensionClass() {
-        getExtensionClasses();
-        if (cachedAdaptiveClass != null) {
-            return cachedAdaptiveClass;
-        }
-        return cachedAdaptiveClass = createAdaptiveExtensionClass();
-    }
-
-    private Class<?> createAdaptiveExtensionClass() {
-        String code = createAdaptiveExtensionClassCode();
-        ClassLoader classLoader = findClassLoader();
-        org.apache.dubbo.common.compiler.Compiler compiler = ExtensionLoader.getExtensionLoader(org.apache.dubbo.common.compiler.Compiler.class).getAdaptiveExtension();
-        return compiler.compile(code, classLoader);
-    }
-
-    private String createAdaptiveExtensionClassCode() {
-        StringBuilder codeBuilder = new StringBuilder();
-        Method[] methods = type.getMethods();
-        boolean hasAdaptiveAnnotation = false;
-        for (Method m : methods) {
-            if (m.isAnnotationPresent(Adaptive.class)) {
-                hasAdaptiveAnnotation = true;
-                break;
-            }
-        }
-        // no need to generate adaptive class since there's no adaptive method found.
-        if (!hasAdaptiveAnnotation)
-            throw new IllegalStateException("No adaptive method on extension " + type.getName() + ", refuse to create the adaptive class!");
-
-        codeBuilder.append("package ").append(type.getPackage().getName()).append(";");
-        codeBuilder.append("\nimport ").append(ExtensionLoader.class.getName()).append(";");
-        codeBuilder.append("\npublic class ").append(type.getSimpleName()).append("$Adaptive").append(" implements ").append(type.getCanonicalName()).append(" {");
-
-        codeBuilder.append("\nprivate static final org.apache.dubbo.common.logger.Logger logger = org.apache.dubbo.common.logger.LoggerFactory.getLogger(ExtensionLoader.class);");
-        codeBuilder.append("\nprivate java.util.concurrent.atomic.AtomicInteger count = new java.util.concurrent.atomic.AtomicInteger(0);\n");
-
-        for (Method method : methods) {
-            Class<?> rt = method.getReturnType();
-            Class<?>[] pts = method.getParameterTypes();
-            Class<?>[] ets = method.getExceptionTypes();
-
-            Adaptive adaptiveAnnotation = method.getAnnotation(Adaptive.class);
-            StringBuilder code = new StringBuilder(512);
-            if (adaptiveAnnotation == null) {
-                code.append("throw new UnsupportedOperationException(\"method ")
-                        .append(method.toString()).append(" of interface ")
-                        .append(type.getName()).append(" is not adaptive method!\");");
-            } else {
-                int urlTypeIndex = -1;
-                for (int i = 0; i < pts.length; ++i) {
-                    if (pts[i].equals(URL.class)) {
-                        urlTypeIndex = i;
-                        break;
-                    }
-                }
-                // found parameter in URL type
-                if (urlTypeIndex != -1) {
-                    // Null Point check
-                    String s = String.format("\nif (arg%d == null) throw new IllegalArgumentException(\"url == null\");",
-                            urlTypeIndex);
-                    code.append(s);
-
-                    s = String.format("\n%s url = arg%d;", URL.class.getName(), urlTypeIndex);
-                    code.append(s);
-                }
-                // did not find parameter in URL type
-                else {
-                    String attribMethod = null;
-
-                    // find URL getter method
-                    LBL_PTS:
-                    for (int i = 0; i < pts.length; ++i) {
-                        Method[] ms = pts[i].getMethods();
-                        for (Method m : ms) {
-                            String name = m.getName();
-                            if ((name.startsWith("get") || name.length() > 3)
-                                    && Modifier.isPublic(m.getModifiers())
-                                    && !Modifier.isStatic(m.getModifiers())
-                                    && m.getParameterTypes().length == 0
-                                    && m.getReturnType() == URL.class) {
-                                urlTypeIndex = i;
-                                attribMethod = name;
-                                break LBL_PTS;
-                            }
-                        }
-                    }
-                    if (attribMethod == null) {
-                        throw new IllegalStateException("fail to create adaptive class for interface " + type.getName()
-                                + ": not found url parameter or url attribute in parameters of method " + method.getName());
-                    }
-
-                    // Null point check
-                    String s = String.format("\nif (arg%d == null) throw new IllegalArgumentException(\"%s argument == null\");",
-                            urlTypeIndex, pts[urlTypeIndex].getName());
-                    code.append(s);
-                    s = String.format("\nif (arg%d.%s() == null) throw new IllegalArgumentException(\"%s argument %s() == null\");",
-                            urlTypeIndex, attribMethod, pts[urlTypeIndex].getName(), attribMethod);
-                    code.append(s);
-
-                    s = String.format("%s url = arg%d.%s();", URL.class.getName(), urlTypeIndex, attribMethod);
-                    code.append(s);
-                }
-
-                String[] value = adaptiveAnnotation.value();
-                // value is not set, use the value generated from class name as the key
-                if (value.length == 0) {
-                    char[] charArray = type.getSimpleName().toCharArray();
-                    StringBuilder sb = new StringBuilder(128);
-                    for (int i = 0; i < charArray.length; i++) {
-                        if (Character.isUpperCase(charArray[i])) {
-                            if (i != 0) {
-                                sb.append(".");
-                            }
-                            sb.append(Character.toLowerCase(charArray[i]));
-                        } else {
-                            sb.append(charArray[i]);
-                        }
-                    }
-                    value = new String[]{sb.toString()};
-                }
-
-                boolean hasInvocation = false;
-                for (int i = 0; i < pts.length; ++i) {
-                    if (pts[i].getName().equals("org.apache.dubbo.rpc.Invocation")) {
-                        // Null Point check
-                        String s = String.format("\nif (arg%d == null) throw new IllegalArgumentException(\"invocation == null\");", i);
-                        code.append(s);
-                        s = String.format("\nString methodName = arg%d.getMethodName();", i);
-                        code.append(s);
-                        hasInvocation = true;
-                        break;
-                    }
-                }
-
-                String defaultExtName = cachedDefaultName;
-                String getNameCode = null;
-                for (int i = value.length - 1; i >= 0; --i) {
-                    if (i == value.length - 1) {
-                        if (null != defaultExtName) {
-                            if (!"protocol".equals(value[i]))
-                                if (hasInvocation)
-                                    getNameCode = String.format("url.getMethodParameter(methodName, \"%s\", \"%s\")", value[i], defaultExtName);
-                                else
-                                    getNameCode = String.format("url.getParameter(\"%s\", \"%s\")", value[i], defaultExtName);
-                            else
-                                getNameCode = String.format("( url.getProtocol() == null ? \"%s\" : url.getProtocol() )", defaultExtName);
-                        } else {
-                            if (!"protocol".equals(value[i]))
-                                if (hasInvocation)
-                                    getNameCode = String.format("url.getMethodParameter(methodName, \"%s\", \"%s\")", value[i], defaultExtName);
-                                else
-                                    getNameCode = String.format("url.getParameter(\"%s\")", value[i]);
-                            else
-                                getNameCode = "url.getProtocol()";
-                        }
-                    } else {
-                        if (!"protocol".equals(value[i]))
-                            if (hasInvocation)
-                                getNameCode = String.format("url.getMethodParameter(methodName, \"%s\", \"%s\")", value[i], defaultExtName);
-                            else
-                                getNameCode = String.format("url.getParameter(\"%s\", %s)", value[i], getNameCode);
-                        else
-                            getNameCode = String.format("url.getProtocol() == null ? (%s) : url.getProtocol()", getNameCode);
-                    }
-                }
-                code.append("\nString extName = ").append(getNameCode).append(";");
-                // check extName == null?
-                String s = String.format("\nif(extName == null) " +
-                                "throw new IllegalStateException(\"Fail to get extension(%s) name from url(\" + url.toString() + \") use keys(%s)\");",
-                        type.getName(), Arrays.toString(value));
-                code.append(s);
-
-<<<<<<< HEAD
-                s = String.format("\n%s extension = null;\n try {\nextension = (%<s)%s.getExtensionLoader(%s.class).getExtension(extName);\n}catch(Exception e){\n",
-                        type.getName(), ExtensionLoader.class.getSimpleName(), type.getName());
-                s += String.format("if (count.incrementAndGet() == 1) {\nlogger.warn(\"Failed to find extension named \" + extName + \" for type %s, will use default extension %s instead.\", e);\n}\n",
-                        type.getName(), defaultExtName);
-                s += String.format("extension = (%s)%s.getExtensionLoader(%s.class).getExtension(\"%s\");\n}",
-                        type.getName(), ExtensionLoader.class.getSimpleName(), type.getName(), defaultExtName);
-                code.append(s);
-=======
-                code.append(String.format("\n%s extension = null;\n try {\nextension = (%<s)%s.getExtensionLoader(%s.class).getExtension(extName);\n}catch(Exception e){\n",
-                        type.getName(), ExtensionLoader.class.getSimpleName(), type.getName()));
-                code.append(String.format("if (count.incrementAndGet() == 1) {\nlogger.warn(\"Failed to find extension named \" + extName + \" for type %s, will use default extension %s instead.\", e);\n}\n",
-                        type.getName(), defaultExtName));
-                code.append(String.format("extension = (%s)%s.getExtensionLoader(%s.class).getExtension(\"%s\");\n}",
-                        type.getName(), ExtensionLoader.class.getSimpleName(), type.getName(), defaultExtName));
->>>>>>> f720ccb9
-
-                // return statement
-                if (!rt.equals(void.class)) {
-                    code.append("\nreturn ");
-                }
-
-                s = String.format("extension.%s(", method.getName());
-                code.append(s);
-                for (int i = 0; i < pts.length; i++) {
-                    if (i != 0)
-                        code.append(", ");
-                    code.append("arg").append(i);
-                }
-                code.append(");");
-            }
-
-            codeBuilder.append("\npublic ").append(rt.getCanonicalName()).append(" ").append(method.getName()).append("(");
-            for (int i = 0; i < pts.length; i++) {
-                if (i > 0) {
-                    codeBuilder.append(", ");
-                }
-                codeBuilder.append(pts[i].getCanonicalName());
-                codeBuilder.append(" ");
-                codeBuilder.append("arg").append(i);
-            }
-            codeBuilder.append(")");
-            if (ets.length > 0) {
-                codeBuilder.append(" throws ");
-                for (int i = 0; i < ets.length; i++) {
-                    if (i > 0) {
-                        codeBuilder.append(", ");
-                    }
-                    codeBuilder.append(ets[i].getCanonicalName());
-                }
-            }
-            codeBuilder.append(" {");
-            codeBuilder.append(code.toString());
-            codeBuilder.append("\n}");
-        }
-        codeBuilder.append("\n}");
-        if (logger.isDebugEnabled()) {
-            logger.debug(codeBuilder.toString());
-        }
-        return codeBuilder.toString();
-    }
-
-    @Override
-    public String toString() {
-        return this.getClass().getName() + "[" + type.getName() + "]";
-    }
-
+/*
+ * Licensed to the Apache Software Foundation (ASF) under one or more
+ * contributor license agreements.  See the NOTICE file distributed with
+ * this work for additional information regarding copyright ownership.
+ * The ASF licenses this file to You under the Apache License, Version 2.0
+ * (the "License"); you may not use this file except in compliance with
+ * the License.  You may obtain a copy of the License at
+ *
+ *     http://www.apache.org/licenses/LICENSE-2.0
+ *
+ * Unless required by applicable law or agreed to in writing, software
+ * distributed under the License is distributed on an "AS IS" BASIS,
+ * WITHOUT WARRANTIES OR CONDITIONS OF ANY KIND, either express or implied.
+ * See the License for the specific language governing permissions and
+ * limitations under the License.
+ */
+package org.apache.dubbo.common.extension;
+
+import org.apache.dubbo.common.Constants;
+import org.apache.dubbo.common.URL;
+import org.apache.dubbo.common.extension.support.ActivateComparator;
+import org.apache.dubbo.common.logger.Logger;
+import org.apache.dubbo.common.logger.LoggerFactory;
+import org.apache.dubbo.common.utils.ConcurrentHashSet;
+import org.apache.dubbo.common.utils.ConfigUtils;
+import org.apache.dubbo.common.utils.Holder;
+import org.apache.dubbo.common.utils.StringUtils;
+
+import java.io.BufferedReader;
+import java.io.InputStreamReader;
+import java.lang.reflect.Method;
+import java.lang.reflect.Modifier;
+import java.util.ArrayList;
+import java.util.Arrays;
+import java.util.Collections;
+import java.util.Enumeration;
+import java.util.HashMap;
+import java.util.List;
+import java.util.Map;
+import java.util.Set;
+import java.util.TreeSet;
+import java.util.concurrent.ConcurrentHashMap;
+import java.util.concurrent.ConcurrentMap;
+import java.util.regex.Pattern;
+
+/**
+ * Load dubbo extensions
+ * <ul>
+ * <li>auto inject dependency extension </li>
+ * <li>auto wrap extension in wrapper </li>
+ * <li>default extension is an adaptive instance</li>
+ * </ul>
+ *
+ * @see <a href="http://java.sun.com/j2se/1.5.0/docs/guide/jar/jar.html#Service%20Provider">Service Provider in Java 5</a>
+ * @see org.apache.dubbo.common.extension.SPI
+ * @see org.apache.dubbo.common.extension.Adaptive
+ * @see org.apache.dubbo.common.extension.Activate
+ */
+public class ExtensionLoader<T> {
+
+    private static final Logger logger = LoggerFactory.getLogger(ExtensionLoader.class);
+
+    private static final String SERVICES_DIRECTORY = "META-INF/services/";
+
+    private static final String DUBBO_DIRECTORY = "META-INF/dubbo/";
+
+    private static final String DUBBO_INTERNAL_DIRECTORY = DUBBO_DIRECTORY + "internal/";
+
+    private static final Pattern NAME_SEPARATOR = Pattern.compile("\\s*[,]+\\s*");
+
+    private static final ConcurrentMap<Class<?>, ExtensionLoader<?>> EXTENSION_LOADERS = new ConcurrentHashMap<Class<?>, ExtensionLoader<?>>();
+
+    private static final ConcurrentMap<Class<?>, Object> EXTENSION_INSTANCES = new ConcurrentHashMap<Class<?>, Object>();
+
+    // ==============================
+
+    private final Class<?> type;
+
+    private final ExtensionFactory objectFactory;
+
+    private final ConcurrentMap<Class<?>, String> cachedNames = new ConcurrentHashMap<Class<?>, String>();
+
+    private final Holder<Map<String, Class<?>>> cachedClasses = new Holder<Map<String, Class<?>>>();
+
+    private final Map<String, Object> cachedActivates = new ConcurrentHashMap<String, Object>();
+    private final ConcurrentMap<String, Holder<Object>> cachedInstances = new ConcurrentHashMap<String, Holder<Object>>();
+    private final Holder<Object> cachedAdaptiveInstance = new Holder<Object>();
+    private volatile Class<?> cachedAdaptiveClass = null;
+    private String cachedDefaultName;
+    private volatile Throwable createAdaptiveInstanceError;
+
+    private Set<Class<?>> cachedWrapperClasses;
+
+    private Map<String, IllegalStateException> exceptions = new ConcurrentHashMap<String, IllegalStateException>();
+
+    private ExtensionLoader(Class<?> type) {
+        this.type = type;
+        objectFactory = (type == ExtensionFactory.class ? null : ExtensionLoader.getExtensionLoader(ExtensionFactory.class).getAdaptiveExtension());
+    }
+
+    private static <T> boolean withExtensionAnnotation(Class<T> type) {
+        return type.isAnnotationPresent(SPI.class);
+    }
+
+    @SuppressWarnings("unchecked")
+    public static <T> ExtensionLoader<T> getExtensionLoader(Class<T> type) {
+        if (type == null)
+            throw new IllegalArgumentException("Extension type == null");
+        if (!type.isInterface()) {
+            throw new IllegalArgumentException("Extension type(" + type + ") is not interface!");
+        }
+        if (!withExtensionAnnotation(type)) {
+            throw new IllegalArgumentException("Extension type(" + type +
+                    ") is not extension, because WITHOUT @" + SPI.class.getSimpleName() + " Annotation!");
+        }
+
+        ExtensionLoader<T> loader = (ExtensionLoader<T>) EXTENSION_LOADERS.get(type);
+        if (loader == null) {
+            EXTENSION_LOADERS.putIfAbsent(type, new ExtensionLoader<T>(type));
+            loader = (ExtensionLoader<T>) EXTENSION_LOADERS.get(type);
+        }
+        return loader;
+    }
+
+    private static ClassLoader findClassLoader() {
+        return ExtensionLoader.class.getClassLoader();
+    }
+
+    public String getExtensionName(T extensionInstance) {
+        return getExtensionName(extensionInstance.getClass());
+    }
+
+    public String getExtensionName(Class<?> extensionClass) {
+        getExtensionClasses();// load class
+        return cachedNames.get(extensionClass);
+    }
+
+    /**
+     * This is equivalent to {@code getActivateExtension(url, key, null)}
+     *
+     * @param url url
+     * @param key url parameter key which used to get extension point names
+     * @return extension list which are activated.
+     * @see #getActivateExtension(org.apache.dubbo.common.URL, String, String)
+     */
+    public List<T> getActivateExtension(URL url, String key) {
+        return getActivateExtension(url, key, null);
+    }
+
+    /**
+     * This is equivalent to {@code getActivateExtension(url, values, null)}
+     *
+     * @param url    url
+     * @param values extension point names
+     * @return extension list which are activated
+     * @see #getActivateExtension(org.apache.dubbo.common.URL, String[], String)
+     */
+    public List<T> getActivateExtension(URL url, String[] values) {
+        return getActivateExtension(url, values, null);
+    }
+
+    /**
+     * This is equivalent to {@code getActivateExtension(url, url.getParameter(key).split(","), null)}
+     *
+     * @param url   url
+     * @param key   url parameter key which used to get extension point names
+     * @param group group
+     * @return extension list which are activated.
+     * @see #getActivateExtension(org.apache.dubbo.common.URL, String[], String)
+     */
+    public List<T> getActivateExtension(URL url, String key, String group) {
+        String value = url.getParameter(key);
+        return getActivateExtension(url, value == null || value.length() == 0 ? null : Constants.COMMA_SPLIT_PATTERN.split(value), group);
+    }
+
+    /**
+     * Get activate extensions.
+     *
+     * @param url    url
+     * @param values extension point names
+     * @param group  group
+     * @return extension list which are activated
+     * @see org.apache.dubbo.common.extension.Activate
+     */
+    public List<T> getActivateExtension(URL url, String[] values, String group) {
+        List<T> exts = new ArrayList<T>();
+        List<String> names = values == null ? new ArrayList<String>(0) : Arrays.asList(values);
+        if (!names.contains(Constants.REMOVE_VALUE_PREFIX + Constants.DEFAULT_KEY)) {
+            getExtensionClasses();
+            for (Map.Entry<String, Object> entry : cachedActivates.entrySet()) {
+                String name = entry.getKey();
+                Object activate = entry.getValue();
+
+                String[] activateGroup, activateValue;
+
+                if (activate instanceof Activate) {
+                    activateGroup = ((Activate) activate).group();
+                    activateValue = ((Activate) activate).value();
+                } else if (activate instanceof com.alibaba.dubbo.common.extension.Activate) {
+                    activateGroup = ((com.alibaba.dubbo.common.extension.Activate) activate).group();
+                    activateValue = ((com.alibaba.dubbo.common.extension.Activate) activate).value();
+                } else {
+                    continue;
+                }
+                if (isMatchGroup(group, activateGroup)) {
+                    T ext = getExtension(name);
+                    if (!names.contains(name)
+                            && !names.contains(Constants.REMOVE_VALUE_PREFIX + name)
+                            && isActive(activateValue, url)) {
+                        exts.add(ext);
+                    }
+                }
+            }
+            Collections.sort(exts, ActivateComparator.COMPARATOR);
+        }
+        List<T> usrs = new ArrayList<T>();
+        for (int i = 0; i < names.size(); i++) {
+            String name = names.get(i);
+            if (!name.startsWith(Constants.REMOVE_VALUE_PREFIX)
+                    && !names.contains(Constants.REMOVE_VALUE_PREFIX + name)) {
+                if (Constants.DEFAULT_KEY.equals(name)) {
+                    if (!usrs.isEmpty()) {
+                        exts.addAll(0, usrs);
+                        usrs.clear();
+                    }
+                } else {
+                    T ext = getExtension(name);
+                    usrs.add(ext);
+                }
+            }
+        }
+        if (!usrs.isEmpty()) {
+            exts.addAll(usrs);
+        }
+        return exts;
+    }
+
+    private boolean isMatchGroup(String group, String[] groups) {
+        if (group == null || group.length() == 0) {
+            return true;
+        }
+        if (groups != null && groups.length > 0) {
+            for (String g : groups) {
+                if (group.equals(g)) {
+                    return true;
+                }
+            }
+        }
+        return false;
+    }
+
+    private boolean isActive(String[] keys, URL url) {
+        if (keys.length == 0) {
+            return true;
+        }
+        for (String key : keys) {
+            for (Map.Entry<String, String> entry : url.getParameters().entrySet()) {
+                String k = entry.getKey();
+                String v = entry.getValue();
+                if ((k.equals(key) || k.endsWith("." + key))
+                        && ConfigUtils.isNotEmpty(v)) {
+                    return true;
+                }
+            }
+        }
+        return false;
+    }
+
+    /**
+     * Get extension's instance. Return <code>null</code> if extension is not found or is not initialized. Pls. note
+     * that this method will not trigger extension load.
+     * <p>
+     * In order to trigger extension load, call {@link #getExtension(String)} instead.
+     *
+     * @see #getExtension(String)
+     */
+    @SuppressWarnings("unchecked")
+    public T getLoadedExtension(String name) {
+        if (name == null || name.length() == 0)
+            throw new IllegalArgumentException("Extension name == null");
+        Holder<Object> holder = cachedInstances.get(name);
+        if (holder == null) {
+            cachedInstances.putIfAbsent(name, new Holder<Object>());
+            holder = cachedInstances.get(name);
+        }
+        return (T) holder.get();
+    }
+
+    /**
+     * Return the list of extensions which are already loaded.
+     * <p>
+     * Usually {@link #getSupportedExtensions()} should be called in order to get all extensions.
+     *
+     * @see #getSupportedExtensions()
+     */
+    public Set<String> getLoadedExtensions() {
+        return Collections.unmodifiableSet(new TreeSet<String>(cachedInstances.keySet()));
+    }
+
+    /**
+     * Find the extension with the given name. If the specified name is not found, then {@link IllegalStateException}
+     * will be thrown.
+     */
+    @SuppressWarnings("unchecked")
+    public T getExtension(String name) {
+        if (name == null || name.length() == 0)
+            throw new IllegalArgumentException("Extension name == null");
+        if ("true".equals(name)) {
+            return getDefaultExtension();
+        }
+        Holder<Object> holder = cachedInstances.get(name);
+        if (holder == null) {
+            cachedInstances.putIfAbsent(name, new Holder<Object>());
+            holder = cachedInstances.get(name);
+        }
+        Object instance = holder.get();
+        if (instance == null) {
+            synchronized (holder) {
+                instance = holder.get();
+                if (instance == null) {
+                    instance = createExtension(name);
+                    holder.set(instance);
+                }
+            }
+        }
+        return (T) instance;
+    }
+
+    /**
+     * Return default extension, return <code>null</code> if it's not configured.
+     */
+    public T getDefaultExtension() {
+        getExtensionClasses();
+        if (null == cachedDefaultName || cachedDefaultName.length() == 0
+                || "true".equals(cachedDefaultName)) {
+            return null;
+        }
+        return getExtension(cachedDefaultName);
+    }
+
+    public boolean hasExtension(String name) {
+        if (name == null || name.length() == 0)
+            throw new IllegalArgumentException("Extension name == null");
+        try {
+            this.getExtensionClass(name);
+            return true;
+        } catch (Throwable t) {
+            return false;
+        }
+    }
+
+    public Set<String> getSupportedExtensions() {
+        Map<String, Class<?>> clazzes = getExtensionClasses();
+        return Collections.unmodifiableSet(new TreeSet<String>(clazzes.keySet()));
+    }
+
+    /**
+     * Return default extension name, return <code>null</code> if not configured.
+     */
+    public String getDefaultExtensionName() {
+        getExtensionClasses();
+        return cachedDefaultName;
+    }
+
+    /**
+     * Register new extension via API
+     *
+     * @param name  extension name
+     * @param clazz extension class
+     * @throws IllegalStateException when extension with the same name has already been registered.
+     */
+    public void addExtension(String name, Class<?> clazz) {
+        getExtensionClasses(); // load classes
+
+        if (!type.isAssignableFrom(clazz)) {
+            throw new IllegalStateException("Input type " +
+                    clazz + "not implement Extension " + type);
+        }
+        if (clazz.isInterface()) {
+            throw new IllegalStateException("Input type " +
+                    clazz + "can not be interface!");
+        }
+
+        if (!clazz.isAnnotationPresent(Adaptive.class)) {
+            if (StringUtils.isBlank(name)) {
+                throw new IllegalStateException("Extension name is blank (Extension " + type + ")!");
+            }
+            if (cachedClasses.get().containsKey(name)) {
+                throw new IllegalStateException("Extension name " +
+                        name + " already existed(Extension " + type + ")!");
+            }
+
+            cachedNames.put(clazz, name);
+            cachedClasses.get().put(name, clazz);
+        } else {
+            if (cachedAdaptiveClass != null) {
+                throw new IllegalStateException("Adaptive Extension already existed(Extension " + type + ")!");
+            }
+
+            cachedAdaptiveClass = clazz;
+        }
+    }
+
+    /**
+     * Replace the existing extension via API
+     *
+     * @param name  extension name
+     * @param clazz extension class
+     * @throws IllegalStateException when extension to be placed doesn't exist
+     * @deprecated not recommended any longer, and use only when test
+     */
+    @Deprecated
+    public void replaceExtension(String name, Class<?> clazz) {
+        getExtensionClasses(); // load classes
+
+        if (!type.isAssignableFrom(clazz)) {
+            throw new IllegalStateException("Input type " +
+                    clazz + "not implement Extension " + type);
+        }
+        if (clazz.isInterface()) {
+            throw new IllegalStateException("Input type " +
+                    clazz + "can not be interface!");
+        }
+
+        if (!clazz.isAnnotationPresent(Adaptive.class)) {
+            if (StringUtils.isBlank(name)) {
+                throw new IllegalStateException("Extension name is blank (Extension " + type + ")!");
+            }
+            if (!cachedClasses.get().containsKey(name)) {
+                throw new IllegalStateException("Extension name " +
+                        name + " not existed(Extension " + type + ")!");
+            }
+
+            cachedNames.put(clazz, name);
+            cachedClasses.get().put(name, clazz);
+            cachedInstances.remove(name);
+        } else {
+            if (cachedAdaptiveClass == null) {
+                throw new IllegalStateException("Adaptive Extension not existed(Extension " + type + ")!");
+            }
+
+            cachedAdaptiveClass = clazz;
+            cachedAdaptiveInstance.set(null);
+        }
+    }
+
+    @SuppressWarnings("unchecked")
+    public T getAdaptiveExtension() {
+        Object instance = cachedAdaptiveInstance.get();
+        if (instance == null) {
+            if (createAdaptiveInstanceError == null) {
+                synchronized (cachedAdaptiveInstance) {
+                    instance = cachedAdaptiveInstance.get();
+                    if (instance == null) {
+                        try {
+                            instance = createAdaptiveExtension();
+                            cachedAdaptiveInstance.set(instance);
+                        } catch (Throwable t) {
+                            createAdaptiveInstanceError = t;
+                            throw new IllegalStateException("fail to create adaptive instance: " + t.toString(), t);
+                        }
+                    }
+                }
+            } else {
+                throw new IllegalStateException("fail to create adaptive instance: " + createAdaptiveInstanceError.toString(), createAdaptiveInstanceError);
+            }
+        }
+
+        return (T) instance;
+    }
+
+    private IllegalStateException findException(String name) {
+        for (Map.Entry<String, IllegalStateException> entry : exceptions.entrySet()) {
+            if (entry.getKey().toLowerCase().contains(name.toLowerCase())) {
+                return entry.getValue();
+            }
+        }
+        StringBuilder buf = new StringBuilder("No such extension " + type.getName() + " by name " + name);
+
+
+        int i = 1;
+        for (Map.Entry<String, IllegalStateException> entry : exceptions.entrySet()) {
+            if (i == 1) {
+                buf.append(", possible causes: ");
+            }
+
+            buf.append("\r\n(");
+            buf.append(i++);
+            buf.append(") ");
+            buf.append(entry.getKey());
+            buf.append(":\r\n");
+            buf.append(StringUtils.toString(entry.getValue()));
+        }
+        return new IllegalStateException(buf.toString());
+    }
+
+    @SuppressWarnings("unchecked")
+    private T createExtension(String name) {
+        Class<?> clazz = getExtensionClasses().get(name);
+        if (clazz == null) {
+            throw findException(name);
+        }
+        try {
+            T instance = (T) EXTENSION_INSTANCES.get(clazz);
+            if (instance == null) {
+                EXTENSION_INSTANCES.putIfAbsent(clazz, clazz.newInstance());
+                instance = (T) EXTENSION_INSTANCES.get(clazz);
+            }
+            injectExtension(instance);
+            Set<Class<?>> wrapperClasses = cachedWrapperClasses;
+            if (wrapperClasses != null && !wrapperClasses.isEmpty()) {
+                for (Class<?> wrapperClass : wrapperClasses) {
+                    instance = injectExtension((T) wrapperClass.getConstructor(type).newInstance(instance));
+                }
+            }
+            return instance;
+        } catch (Throwable t) {
+            throw new IllegalStateException("Extension instance(name: " + name + ", class: " +
+                    type + ")  could not be instantiated: " + t.getMessage(), t);
+        }
+    }
+
+    private T injectExtension(T instance) {
+        try {
+            if (objectFactory != null) {
+                for (Method method : instance.getClass().getMethods()) {
+                    if (method.getName().startsWith("set")
+                            && method.getParameterTypes().length == 1
+                            && Modifier.isPublic(method.getModifiers())) {
+                        Class<?> pt = method.getParameterTypes()[0];
+                        try {
+                            String property = method.getName().length() > 3 ? method.getName().substring(3, 4).toLowerCase() + method.getName().substring(4) : "";
+                            Object object = objectFactory.getExtension(pt, property);
+                            if (object != null) {
+                                method.invoke(instance, object);
+                            }
+                        } catch (Exception e) {
+                            logger.error("fail to inject via method " + method.getName()
+                                    + " of interface " + type.getName() + ": " + e.getMessage(), e);
+                        }
+                    }
+                }
+            }
+        } catch (Exception e) {
+            logger.error(e.getMessage(), e);
+        }
+        return instance;
+    }
+
+    private Class<?> getExtensionClass(String name) {
+        if (type == null)
+            throw new IllegalArgumentException("Extension type == null");
+        if (name == null)
+            throw new IllegalArgumentException("Extension name == null");
+        Class<?> clazz = getExtensionClasses().get(name);
+        if (clazz == null)
+            throw new IllegalStateException("No such extension \"" + name + "\" for " + type.getName() + "!");
+        return clazz;
+    }
+
+    private Map<String, Class<?>> getExtensionClasses() {
+        Map<String, Class<?>> classes = cachedClasses.get();
+        if (classes == null) {
+            synchronized (cachedClasses) {
+                classes = cachedClasses.get();
+                if (classes == null) {
+                    classes = loadExtensionClasses();
+                    cachedClasses.set(classes);
+                }
+            }
+        }
+        return classes;
+    }
+
+    // synchronized in getExtensionClasses
+    private Map<String, Class<?>> loadExtensionClasses() {
+        final SPI defaultAnnotation = type.getAnnotation(SPI.class);
+        if (defaultAnnotation != null) {
+            String value = defaultAnnotation.value();
+            if ((value = value.trim()).length() > 0) {
+                String[] names = NAME_SEPARATOR.split(value);
+                if (names.length > 1) {
+                    throw new IllegalStateException("more than 1 default extension name on extension " + type.getName()
+                            + ": " + Arrays.toString(names));
+                }
+                if (names.length == 1) cachedDefaultName = names[0];
+            }
+        }
+
+        Map<String, Class<?>> extensionClasses = new HashMap<String, Class<?>>();
+        loadDirectory(extensionClasses, DUBBO_INTERNAL_DIRECTORY, type.getName());
+        loadDirectory(extensionClasses, DUBBO_INTERNAL_DIRECTORY, type.getName().replace("org.apache", "com.alibaba"));
+        loadDirectory(extensionClasses, DUBBO_DIRECTORY, type.getName());
+        loadDirectory(extensionClasses, DUBBO_DIRECTORY, type.getName().replace("org.apache", "com.alibaba"));
+        loadDirectory(extensionClasses, SERVICES_DIRECTORY, type.getName());
+        loadDirectory(extensionClasses, SERVICES_DIRECTORY, type.getName().replace("org.apache", "com.alibaba"));
+        return extensionClasses;
+    }
+
+    private void loadDirectory(Map<String, Class<?>> extensionClasses, String dir, String type) {
+        String fileName = dir + type;
+        try {
+            Enumeration<java.net.URL> urls;
+            ClassLoader classLoader = findClassLoader();
+            if (classLoader != null) {
+                urls = classLoader.getResources(fileName);
+            } else {
+                urls = ClassLoader.getSystemResources(fileName);
+            }
+            if (urls != null) {
+                while (urls.hasMoreElements()) {
+                    java.net.URL resourceURL = urls.nextElement();
+                    loadResource(extensionClasses, classLoader, resourceURL);
+                }
+            }
+        } catch (Throwable t) {
+            logger.error("Exception when load extension class(interface: " +
+                    type + ", description file: " + fileName + ").", t);
+        }
+    }
+
+    private void loadResource(Map<String, Class<?>> extensionClasses, ClassLoader classLoader, java.net.URL resourceURL) {
+        try {
+            BufferedReader reader = new BufferedReader(new InputStreamReader(resourceURL.openStream(), "utf-8"));
+            try {
+                String line;
+                while ((line = reader.readLine()) != null) {
+                    final int ci = line.indexOf('#');
+                    if (ci >= 0) line = line.substring(0, ci);
+                    line = line.trim();
+                    if (line.length() > 0) {
+                        try {
+                            String name = null;
+                            int i = line.indexOf('=');
+                            if (i > 0) {
+                                name = line.substring(0, i).trim();
+                                line = line.substring(i + 1).trim();
+                            }
+                            if (line.length() > 0) {
+                                loadClass(extensionClasses, resourceURL, Class.forName(line, true, classLoader), name);
+                            }
+                        } catch (Throwable t) {
+                            IllegalStateException e = new IllegalStateException("Failed to load extension class(interface: " + type + ", class line: " + line + ") in " + resourceURL + ", cause: " + t.getMessage(), t);
+                            exceptions.put(line, e);
+                        }
+                    }
+                }
+            } finally {
+                reader.close();
+            }
+        } catch (Throwable t) {
+            logger.error("Exception when load extension class(interface: " +
+                    type + ", class file: " + resourceURL + ") in " + resourceURL, t);
+        }
+    }
+
+    private void loadClass(Map<String, Class<?>> extensionClasses, java.net.URL resourceURL, Class<?> clazz, String name) throws NoSuchMethodException {
+        if (!type.isAssignableFrom(clazz)) {
+            throw new IllegalStateException("Error when load extension class(interface: " +
+                    type + ", class line: " + clazz.getName() + "), class "
+                    + clazz.getName() + "is not subtype of interface.");
+        }
+        if (clazz.isAnnotationPresent(Adaptive.class)) {
+            if (cachedAdaptiveClass == null) {
+                cachedAdaptiveClass = clazz;
+            } else if (!cachedAdaptiveClass.equals(clazz)) {
+                throw new IllegalStateException("More than 1 adaptive class found: "
+                        + cachedAdaptiveClass.getClass().getName()
+                        + ", " + clazz.getClass().getName());
+            }
+        } else if (isWrapperClass(clazz)) {
+            Set<Class<?>> wrappers = cachedWrapperClasses;
+            if (wrappers == null) {
+                cachedWrapperClasses = new ConcurrentHashSet<Class<?>>();
+                wrappers = cachedWrapperClasses;
+            }
+            wrappers.add(clazz);
+        } else {
+            clazz.getConstructor();
+            if (name == null || name.length() == 0) {
+                name = findAnnotationName(clazz);
+                if (name.length() == 0) {
+                    throw new IllegalStateException("No such extension name for the class " + clazz.getName() + " in the config " + resourceURL);
+                }
+            }
+            String[] names = NAME_SEPARATOR.split(name);
+            if (names != null && names.length > 0) {
+                Activate activate = clazz.getAnnotation(Activate.class);
+                if (activate != null) {
+                    cachedActivates.put(names[0], activate);
+                } else {
+                    // support com.alibaba.dubbo.common.extension.Activate
+                    com.alibaba.dubbo.common.extension.Activate oldActivate = clazz.getAnnotation(com.alibaba.dubbo.common.extension.Activate.class);
+                    if (oldActivate != null) {
+                        cachedActivates.put(names[0], oldActivate);
+                    }
+                }
+                for (String n : names) {
+                    if (!cachedNames.containsKey(clazz)) {
+                        cachedNames.put(clazz, n);
+                    }
+                    Class<?> c = extensionClasses.get(n);
+                    if (c == null) {
+                        extensionClasses.put(n, clazz);
+                    } else if (c != clazz) {
+                        throw new IllegalStateException("Duplicate extension " + type.getName() + " name " + n + " on " + c.getName() + " and " + clazz.getName());
+                    }
+                }
+            }
+        }
+    }
+
+    private boolean isWrapperClass(Class<?> clazz) {
+        try {
+            clazz.getConstructor(type);
+            return true;
+        } catch (NoSuchMethodException e) {
+            return false;
+        }
+    }
+
+    @SuppressWarnings("deprecation")
+    private String findAnnotationName(Class<?> clazz) {
+        org.apache.dubbo.common.Extension extension = clazz.getAnnotation(org.apache.dubbo.common.Extension.class);
+        if (extension == null) {
+            String name = clazz.getSimpleName();
+            if (name.endsWith(type.getSimpleName())) {
+                name = name.substring(0, name.length() - type.getSimpleName().length());
+            }
+            return name.toLowerCase();
+        }
+        return extension.value();
+    }
+
+    @SuppressWarnings("unchecked")
+    private T createAdaptiveExtension() {
+        try {
+            return injectExtension((T) getAdaptiveExtensionClass().newInstance());
+        } catch (Exception e) {
+            throw new IllegalStateException("Can not create adaptive extension " + type + ", cause: " + e.getMessage(), e);
+        }
+    }
+
+    private Class<?> getAdaptiveExtensionClass() {
+        getExtensionClasses();
+        if (cachedAdaptiveClass != null) {
+            return cachedAdaptiveClass;
+        }
+        return cachedAdaptiveClass = createAdaptiveExtensionClass();
+    }
+
+    private Class<?> createAdaptiveExtensionClass() {
+        String code = createAdaptiveExtensionClassCode();
+        ClassLoader classLoader = findClassLoader();
+        org.apache.dubbo.common.compiler.Compiler compiler = ExtensionLoader.getExtensionLoader(org.apache.dubbo.common.compiler.Compiler.class).getAdaptiveExtension();
+        return compiler.compile(code, classLoader);
+    }
+
+    private String createAdaptiveExtensionClassCode() {
+        StringBuilder codeBuilder = new StringBuilder();
+        Method[] methods = type.getMethods();
+        boolean hasAdaptiveAnnotation = false;
+        for (Method m : methods) {
+            if (m.isAnnotationPresent(Adaptive.class)) {
+                hasAdaptiveAnnotation = true;
+                break;
+            }
+        }
+        // no need to generate adaptive class since there's no adaptive method found.
+        if (!hasAdaptiveAnnotation)
+            throw new IllegalStateException("No adaptive method on extension " + type.getName() + ", refuse to create the adaptive class!");
+
+        codeBuilder.append("package ").append(type.getPackage().getName()).append(";");
+        codeBuilder.append("\nimport ").append(ExtensionLoader.class.getName()).append(";");
+        codeBuilder.append("\npublic class ").append(type.getSimpleName()).append("$Adaptive").append(" implements ").append(type.getCanonicalName()).append(" {");
+
+        codeBuilder.append("\nprivate static final org.apache.dubbo.common.logger.Logger logger = org.apache.dubbo.common.logger.LoggerFactory.getLogger(ExtensionLoader.class);");
+        codeBuilder.append("\nprivate java.util.concurrent.atomic.AtomicInteger count = new java.util.concurrent.atomic.AtomicInteger(0);\n");
+
+        for (Method method : methods) {
+            Class<?> rt = method.getReturnType();
+            Class<?>[] pts = method.getParameterTypes();
+            Class<?>[] ets = method.getExceptionTypes();
+
+            Adaptive adaptiveAnnotation = method.getAnnotation(Adaptive.class);
+            StringBuilder code = new StringBuilder(512);
+            if (adaptiveAnnotation == null) {
+                code.append("throw new UnsupportedOperationException(\"method ")
+                        .append(method.toString()).append(" of interface ")
+                        .append(type.getName()).append(" is not adaptive method!\");");
+            } else {
+                int urlTypeIndex = -1;
+                for (int i = 0; i < pts.length; ++i) {
+                    if (pts[i].equals(URL.class)) {
+                        urlTypeIndex = i;
+                        break;
+                    }
+                }
+                // found parameter in URL type
+                if (urlTypeIndex != -1) {
+                    // Null Point check
+                    String s = String.format("\nif (arg%d == null) throw new IllegalArgumentException(\"url == null\");",
+                            urlTypeIndex);
+                    code.append(s);
+
+                    s = String.format("\n%s url = arg%d;", URL.class.getName(), urlTypeIndex);
+                    code.append(s);
+                }
+                // did not find parameter in URL type
+                else {
+                    String attribMethod = null;
+
+                    // find URL getter method
+                    LBL_PTS:
+                    for (int i = 0; i < pts.length; ++i) {
+                        Method[] ms = pts[i].getMethods();
+                        for (Method m : ms) {
+                            String name = m.getName();
+                            if ((name.startsWith("get") || name.length() > 3)
+                                    && Modifier.isPublic(m.getModifiers())
+                                    && !Modifier.isStatic(m.getModifiers())
+                                    && m.getParameterTypes().length == 0
+                                    && m.getReturnType() == URL.class) {
+                                urlTypeIndex = i;
+                                attribMethod = name;
+                                break LBL_PTS;
+                            }
+                        }
+                    }
+                    if (attribMethod == null) {
+                        throw new IllegalStateException("fail to create adaptive class for interface " + type.getName()
+                                + ": not found url parameter or url attribute in parameters of method " + method.getName());
+                    }
+
+                    // Null point check
+                    String s = String.format("\nif (arg%d == null) throw new IllegalArgumentException(\"%s argument == null\");",
+                            urlTypeIndex, pts[urlTypeIndex].getName());
+                    code.append(s);
+                    s = String.format("\nif (arg%d.%s() == null) throw new IllegalArgumentException(\"%s argument %s() == null\");",
+                            urlTypeIndex, attribMethod, pts[urlTypeIndex].getName(), attribMethod);
+                    code.append(s);
+
+                    s = String.format("%s url = arg%d.%s();", URL.class.getName(), urlTypeIndex, attribMethod);
+                    code.append(s);
+                }
+
+                String[] value = adaptiveAnnotation.value();
+                // value is not set, use the value generated from class name as the key
+                if (value.length == 0) {
+                    char[] charArray = type.getSimpleName().toCharArray();
+                    StringBuilder sb = new StringBuilder(128);
+                    for (int i = 0; i < charArray.length; i++) {
+                        if (Character.isUpperCase(charArray[i])) {
+                            if (i != 0) {
+                                sb.append(".");
+                            }
+                            sb.append(Character.toLowerCase(charArray[i]));
+                        } else {
+                            sb.append(charArray[i]);
+                        }
+                    }
+                    value = new String[]{sb.toString()};
+                }
+
+                boolean hasInvocation = false;
+                for (int i = 0; i < pts.length; ++i) {
+                    if (pts[i].getName().equals("org.apache.dubbo.rpc.Invocation")) {
+                        // Null Point check
+                        String s = String.format("\nif (arg%d == null) throw new IllegalArgumentException(\"invocation == null\");", i);
+                        code.append(s);
+                        s = String.format("\nString methodName = arg%d.getMethodName();", i);
+                        code.append(s);
+                        hasInvocation = true;
+                        break;
+                    }
+                }
+
+                String defaultExtName = cachedDefaultName;
+                String getNameCode = null;
+                for (int i = value.length - 1; i >= 0; --i) {
+                    if (i == value.length - 1) {
+                        if (null != defaultExtName) {
+                            if (!"protocol".equals(value[i]))
+                                if (hasInvocation)
+                                    getNameCode = String.format("url.getMethodParameter(methodName, \"%s\", \"%s\")", value[i], defaultExtName);
+                                else
+                                    getNameCode = String.format("url.getParameter(\"%s\", \"%s\")", value[i], defaultExtName);
+                            else
+                                getNameCode = String.format("( url.getProtocol() == null ? \"%s\" : url.getProtocol() )", defaultExtName);
+                        } else {
+                            if (!"protocol".equals(value[i]))
+                                if (hasInvocation)
+                                    getNameCode = String.format("url.getMethodParameter(methodName, \"%s\", \"%s\")", value[i], defaultExtName);
+                                else
+                                    getNameCode = String.format("url.getParameter(\"%s\")", value[i]);
+                            else
+                                getNameCode = "url.getProtocol()";
+                        }
+                    } else {
+                        if (!"protocol".equals(value[i]))
+                            if (hasInvocation)
+                                getNameCode = String.format("url.getMethodParameter(methodName, \"%s\", \"%s\")", value[i], defaultExtName);
+                            else
+                                getNameCode = String.format("url.getParameter(\"%s\", %s)", value[i], getNameCode);
+                        else
+                            getNameCode = String.format("url.getProtocol() == null ? (%s) : url.getProtocol()", getNameCode);
+                    }
+                }
+                code.append("\nString extName = ").append(getNameCode).append(";");
+                // check extName == null?
+                String s = String.format("\nif(extName == null) " +
+                                "throw new IllegalStateException(\"Fail to get extension(%s) name from url(\" + url.toString() + \") use keys(%s)\");",
+                        type.getName(), Arrays.toString(value));
+                code.append(s);
+
+                s = String.format("\n%s extension = null;\n try {\nextension = (%<s)%s.getExtensionLoader(%s.class).getExtension(extName);\n}catch(Exception e){\n",
+                        type.getName(), ExtensionLoader.class.getSimpleName(), type.getName());
+                s += String.format("if (count.incrementAndGet() == 1) {\nlogger.warn(\"Failed to find extension named \" + extName + \" for type %s, will use default extension %s instead.\", e);\n}\n",
+                        type.getName(), defaultExtName);
+                s += String.format("extension = (%s)%s.getExtensionLoader(%s.class).getExtension(\"%s\");\n}",
+                        type.getName(), ExtensionLoader.class.getSimpleName(), type.getName(), defaultExtName);
+                code.append(s);
+
+                // return statement
+                if (!rt.equals(void.class)) {
+                    code.append("\nreturn ");
+                }
+
+                s = String.format("extension.%s(", method.getName());
+                code.append(s);
+                for (int i = 0; i < pts.length; i++) {
+                    if (i != 0)
+                        code.append(", ");
+                    code.append("arg").append(i);
+                }
+                code.append(");");
+            }
+
+            codeBuilder.append("\npublic ").append(rt.getCanonicalName()).append(" ").append(method.getName()).append("(");
+            for (int i = 0; i < pts.length; i++) {
+                if (i > 0) {
+                    codeBuilder.append(", ");
+                }
+                codeBuilder.append(pts[i].getCanonicalName());
+                codeBuilder.append(" ");
+                codeBuilder.append("arg").append(i);
+            }
+            codeBuilder.append(")");
+            if (ets.length > 0) {
+                codeBuilder.append(" throws ");
+                for (int i = 0; i < ets.length; i++) {
+                    if (i > 0) {
+                        codeBuilder.append(", ");
+                    }
+                    codeBuilder.append(ets[i].getCanonicalName());
+                }
+            }
+            codeBuilder.append(" {");
+            codeBuilder.append(code.toString());
+            codeBuilder.append("\n}");
+        }
+        codeBuilder.append("\n}");
+        if (logger.isDebugEnabled()) {
+            logger.debug(codeBuilder.toString());
+        }
+        return codeBuilder.toString();
+    }
+
+    @Override
+    public String toString() {
+        return this.getClass().getName() + "[" + type.getName() + "]";
+    }
+
 }